# Maintenance Guidelines & DevOps (Internal)


***
# Making a ml5 release

## setup:
1. **Admin access** to the ml5 `npm` [account](https://www.npmjs.com/package/ml5) and [two-factor authentication setup](https://docs.npmjs.com/about-two-factor-authentication) for `npm`
2. **Admin access** to the ml5 `github` [account](https://github.com/ml5js/ml5-library)

## Overview:

<<<<<<< HEAD
=======
When doing a release in ml5, the following repositories need to also be updated:
1. ml5js/ml5-library
2. ml5js/ml5-website
3. ml5js/ml5-boilerplate

The following **Parts 1 - 3** go through the process of making a new ml5 release.

***
### Part 1: `ml5-library`:
***

>>>>>>> 86df230f
1. Create a new branch from `development` with a name that matches the new release version: `v<#>.<#>.<#>` 
   ```sh
   $ (development): git checkout -b v0.4.2
   ```
2. Update the `version` in **package.json** and run the npm scripts to update the `README.md` and the `docs` with the latest version number. Add and commit your changes and push that branch up to `remote`.
  ```sh
   # Step 0: change the version in package.json from 0.4.1 to 0.4.2
   # Step 1: run the script to update your readme
   $ (v0.4.2): npm run update:readme
   # Step 2: run the script to update the docs
   $ (v0.4.2): oldversion=0.4.1 npm run update:docs
   # Step 3: add, commit, and push your changes up
   $ (v0.4.2): git add .
   $ (v0.4.2): git commit -m "bumps version and updates ml5 version number"
   $ (v0.4.2): git push origin v0.4.2
  ```
3. Make a **Pull Request** to merge `v<#>.<#>.<#>` to `development`. Wait for tests to pass. **Squash and merge**.
  ```sh
  # Once you've squashed and merged `v0.4.2` to `development`...
  # Step 1: switch to your development branch and pull in those changes
  $ (v0.4.2): git checkout development
  $ (development): git fetch
  $ (development): git pull
  ```
4. With these changes now in `development` make a new **Pull Request** to merge `development` into `release`. Wait for tests to pass. **Squash and merge**.
  ```sh
  # Once you've squashed and merged `development` to `release`...
  # Step 1: switch to your release branch and pull in those changes
  $ (development): git checkout release
  $ (release): git fetch
  $ (release): git pull
  ```
5. **Install the dependencies** to ensure you've got all the latest dependencies and **Build the library** to prepare for the release.
  ```sh
  $ (release): npm install
  $ (release): npm run build
  ```
6. Publish to **npm**:
  ```sh
  $ (release): npm publish
  # you will be asked for the OTP (one time password)
  # Enter the 6 digit MFA numbers using your authenticator app
  ```
7. Add all of your changes to `gh-pages` to publish the latest docs
   ```sh
  $ (release): git checkout gh-pages
  $ (gh-pages): git merge release
  $ (gh-pages): git push origin gh-pages
  ```
<<<<<<< HEAD
8. Make a new Github Release and Tag the release. Add release notes describing the changes for the new version.
=======
8. Make a new Github Release and Tag the release. Add release notes describing the changes for the new version.


***
### Part 2: `ml5-website`
***
1. Create a new branch from `master` with a name that matches the new release version: `v<#>.<#>.<#>` 
   ```sh
   $ (master): git checkout -b v0.4.2
   ```
2. Update the **version reference** and the **date last updated** in the file `ml5-website/docs/index.md`. Add and commit and push your changes.
   ```sh
   $ (v0.4.2): git add .
   $ (v0.4.2): git commit -m "bumps version"
   $ (v0.4.2): git push origin v0.4.2
   ```
3. On Github: Make a **Pull Request** to merge `v0.4.2` to `master`. Wait for tests to pass, then squash and merge.


***
### Part 3: `ml5-boilerplate`
***
1. Checkout `with-p5` update the version, add and commit your changes, and push up to the remote branch.
   ```sh
   # update the ml5 version to version 0.4.2 in index.html
   $ (with-p5): git add .
   $ (with-p5): git commit -m "bumps version"
   $ (with-p5): git push origin with-p5
   ```
2. Checkout `withoutp5` update the version, add and commit your changes, and push up to the remote branch.
   ```sh
   # update the ml5 version to version 0.4.2 in index.html
   $ (without-p5): git add .
   $ (without-p5): git commit -m "bumps version"
   $ (without-p5): git push origin without-p5
   ```
>>>>>>> 86df230f
<|MERGE_RESOLUTION|>--- conflicted
+++ resolved
@@ -10,20 +10,6 @@
 
 ## Overview:
 
-<<<<<<< HEAD
-=======
-When doing a release in ml5, the following repositories need to also be updated:
-1. ml5js/ml5-library
-2. ml5js/ml5-website
-3. ml5js/ml5-boilerplate
-
-The following **Parts 1 - 3** go through the process of making a new ml5 release.
-
-***
-### Part 1: `ml5-library`:
-***
-
->>>>>>> 86df230f
 1. Create a new branch from `development` with a name that matches the new release version: `v<#>.<#>.<#>` 
    ```sh
    $ (development): git checkout -b v0.4.2
@@ -73,43 +59,4 @@
   $ (gh-pages): git merge release
   $ (gh-pages): git push origin gh-pages
   ```
-<<<<<<< HEAD
-8. Make a new Github Release and Tag the release. Add release notes describing the changes for the new version.
-=======
-8. Make a new Github Release and Tag the release. Add release notes describing the changes for the new version.
-
-
-***
-### Part 2: `ml5-website`
-***
-1. Create a new branch from `master` with a name that matches the new release version: `v<#>.<#>.<#>` 
-   ```sh
-   $ (master): git checkout -b v0.4.2
-   ```
-2. Update the **version reference** and the **date last updated** in the file `ml5-website/docs/index.md`. Add and commit and push your changes.
-   ```sh
-   $ (v0.4.2): git add .
-   $ (v0.4.2): git commit -m "bumps version"
-   $ (v0.4.2): git push origin v0.4.2
-   ```
-3. On Github: Make a **Pull Request** to merge `v0.4.2` to `master`. Wait for tests to pass, then squash and merge.
-
-
-***
-### Part 3: `ml5-boilerplate`
-***
-1. Checkout `with-p5` update the version, add and commit your changes, and push up to the remote branch.
-   ```sh
-   # update the ml5 version to version 0.4.2 in index.html
-   $ (with-p5): git add .
-   $ (with-p5): git commit -m "bumps version"
-   $ (with-p5): git push origin with-p5
-   ```
-2. Checkout `withoutp5` update the version, add and commit your changes, and push up to the remote branch.
-   ```sh
-   # update the ml5 version to version 0.4.2 in index.html
-   $ (without-p5): git add .
-   $ (without-p5): git commit -m "bumps version"
-   $ (without-p5): git push origin without-p5
-   ```
->>>>>>> 86df230f
+8. Make a new Github Release and Tag the release. Add release notes describing the changes for the new version.