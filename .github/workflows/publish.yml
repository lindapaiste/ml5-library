--- conflicted
+++ resolved
@@ -29,16 +29,11 @@
         env:
           GITHUB_TOKEN: ${{ secrets.GITHUB_TOKEN }}
       - run: echo "bumping package to ${{ steps.release_drafter.outputs.name }}"
-<<<<<<< HEAD
-      - run: npm run update:packageVersion ${{ steps.release_drafter.outputs.name }}
-      - run: npm run update:readme
-=======
       # bump the package version
       - run: npm run update:packageVersion ${{ steps.release_drafter.outputs.name }}
       # bump the readme
       - run: npm run update:readme
       # install packages
->>>>>>> 289b78d0
       - run: npm ci
       # commit the package, package-lock, and readme changes
       - name: Commit
@@ -54,10 +49,7 @@
           branch: ${{ github.ref }}
       # build it!
       - run: npm run build
-<<<<<<< HEAD
-=======
       # publish with the name - should only be the numbers like 0.9.5
->>>>>>> 289b78d0
       - run: npm publish ${{ steps.release_drafter.outputs.name }}
         env:
           NODE_AUTH_TOKEN: ${{secrets.NPM_TOKEN}}