--- conflicted
+++ resolved
@@ -18,13 +18,6 @@
       noInfo: true,
       stats: 'errors-only',
     },
-<<<<<<< HEAD
-    // test results reporter to use
-    // possible values: 'dots', 'progress'
-    // available reporters: https://npmjs.org/browse/keyword/karma-reporter
-    reporters: ['mocha'],
-    // web server port
-=======
     browserStack: {
       username: process.env.BROWSERSTACK_USERNAME,
       accessKey: process.env.BROWSERSTACK_ACCESS_KEY
@@ -42,7 +35,6 @@
       },
     },
     reporters: ['progress'],
->>>>>>> be9769a6
     port: 9876,
     colors: true,
     logLevel: config.LOG_INFO,
