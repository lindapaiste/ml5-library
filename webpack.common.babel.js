--- conflicted
+++ resolved
@@ -6,23 +6,13 @@
 import { join, resolve } from "path";
 
 const include = join(__dirname, "src");
-<<<<<<< HEAD
-
-export const indexEntryWithBabel = ["@babel/polyfill", "./src/index.js"];
-
-=======
 
 export const indexEntryWithBabel = ["babel-polyfill", "./src/index.js"];
->>>>>>> afe336cf
 export const developmentPort = 8080;
 
 export default {
   name: "ml5",
-<<<<<<< HEAD
-  entry: resolve(__dirname, "./src/index.js"),
-=======
   entry: indexEntryWithBabel,
->>>>>>> afe336cf
   output: {
     path: resolve(__dirname, "dist"),
     publicPath: "/",
