// Copyright (c) 2018 ml5
//
// This software is released under the MIT License.
// https://opensource.org/licenses/MIT

const { charRNN } = ml5;

const RNN_MODEL_URL = 'https://raw.githubusercontent.com/ml5js/ml5-data-and-models/master/models/lstm/woolf';

const RNN_MODEL_DEFAULTS = {
  cellsAmount: 2,
<<<<<<< HEAD
  vocabSize: 64
=======
  vocabSize: 223
>>>>>>> cf87f594
};

const RNN_DEFAULTS = {
  seed: 'a',
  length: 20,
  temperature: 0.5,
  stateful: false
}

const RNN_OPTIONS = {
  seed: 'the meaning of pizza is: ',
<<<<<<< HEAD
  length: 100,
=======
  length: 500,
>>>>>>> cf87f594
  temperature: 0.7
}

describe('charRnn', () => {
  let rnn;

  beforeAll(async () => {
<<<<<<< HEAD
    jasmine.DEFAULT_TIMEOUT_INTERVAL = 120000; //set extra long interval due to issues with CharRNN generation time
=======
    jasmine.DEFAULT_TIMEOUT_INTERVAL = 30000; //set extra long interval due to issues with CharRNN generation time
>>>>>>> cf87f594
    rnn  = await charRNN(RNN_MODEL_URL, undefined);
  });

  it('instantiates an rnn with all the defaults', async () => {
    expect(rnn.ready).toBeTruthy();
    expect(rnn.defaults.seed).toBe(RNN_DEFAULTS.seed);
    expect(rnn.defaults.length).toBe(RNN_DEFAULTS.length);
    expect(rnn.defaults.temperature).toBe(RNN_DEFAULTS.temperature);
    expect(rnn.defaults.stateful).toBe(RNN_DEFAULTS.stateful);
  });

  //  it('loads the model with all the defaults', async () => {
  //    expect(rnn.cellsAmount).toBe(RNN_MODEL_DEFAULTS.cellsAmount);
  //    expect(rnn.vocabSize).toBe(RNN_MODEL_DEFAULTS.vocabSize);
  //  });

  describe('generate', () => {
    it('Should generate content that follows default options if given an empty object', async() => {
      const result = await rnn.generate({});
      expect(result.sample.length).toBe(20);
    });

<<<<<<< HEAD
  //   it('generates content that follows the set options', async() => {
  //     const result = await rnn.generate(RNN_OPTIONS);
  //     expect(result.sample.length).toBe(100);
  //   });
=======
    it('generates content that follows the set options', async() => {
      const result = await rnn.generate(RNN_OPTIONS);
      expect(result.sample.length).toBe(500);
    });
>>>>>>> cf87f594
  });
});<|MERGE_RESOLUTION|>--- conflicted
+++ resolved
@@ -9,11 +9,7 @@
 
 const RNN_MODEL_DEFAULTS = {
   cellsAmount: 2,
-<<<<<<< HEAD
-  vocabSize: 64
-=======
   vocabSize: 223
->>>>>>> cf87f594
 };
 
 const RNN_DEFAULTS = {
@@ -25,11 +21,7 @@
 
 const RNN_OPTIONS = {
   seed: 'the meaning of pizza is: ',
-<<<<<<< HEAD
-  length: 100,
-=======
   length: 500,
->>>>>>> cf87f594
   temperature: 0.7
 }
 
@@ -37,11 +29,7 @@
   let rnn;
 
   beforeAll(async () => {
-<<<<<<< HEAD
-    jasmine.DEFAULT_TIMEOUT_INTERVAL = 120000; //set extra long interval due to issues with CharRNN generation time
-=======
     jasmine.DEFAULT_TIMEOUT_INTERVAL = 30000; //set extra long interval due to issues with CharRNN generation time
->>>>>>> cf87f594
     rnn  = await charRNN(RNN_MODEL_URL, undefined);
   });
 
@@ -64,16 +52,9 @@
       expect(result.sample.length).toBe(20);
     });
 
-<<<<<<< HEAD
-  //   it('generates content that follows the set options', async() => {
-  //     const result = await rnn.generate(RNN_OPTIONS);
-  //     expect(result.sample.length).toBe(100);
-  //   });
-=======
     it('generates content that follows the set options', async() => {
       const result = await rnn.generate(RNN_OPTIONS);
       expect(result.sample.length).toBe(500);
     });
->>>>>>> cf87f594
   });
 });