// Copyright (c) 2019 ml5
//
// This software is released under the MIT License.
// https://opensource.org/licenses/MIT

/* eslint prefer-destructuring: ["error", {AssignmentExpression: {array: false}}] */
/* eslint no-await-in-loop: "off" */

/*
 * BodyPix: Real-time Person Segmentation in the Browser
 * Ported and integrated from all the hard work by: https://github.com/tensorflow/tfjs-models/tree/master/body-pix
 */

// @ts-check
import * as tf from '@tensorflow/tfjs';
import * as bp from '@tensorflow-models/body-pix';
import handleArguments from "../utils/handleArguments";
import callCallback from '../utils/callcallback';
import p5Utils from '../utils/p5Utils';
import BODYPIX_PALETTE from './BODYPIX_PALETTE';

/**
 * @typedef {Record<string, {color: [number, number, number], id: number}>} BodyPixPalette
 */

/**
 * @typedef {Object} BodyPixOptions
 * @property {import('@tensorflow-models/body-pix/dist/mobilenet').MobileNetMultiplier} [multiplier]
 * @property {import('@tensorflow-models/body-pix/dist/mobilenet').OutputStride} [outputStride]
 * @property {number} [segmentationThreshold]
 * @property {BodyPixPalette} [palette]
 * @property {boolean} [returnTensors]
 */

/**
 * @type {BodyPixOptions}
 */
const DEFAULTS = {
  "multiplier": 0.75,
  "outputStride": 16,
  "segmentationThreshold": 0.5,
  "palette": BODYPIX_PALETTE,
  "returnTensors": false,
}

class BodyPix {
  /**
     * Create BodyPix.
<<<<<<< HEAD
     * @param {HTMLVideoElement} [video] - An HTMLVideoElement.
     * @param {BodyPixOptions} [options] - An object with options.
     * @param {ML5Callback<BodyPix>} [callback] - A callback to be called when the model is ready.
=======
     * @param {HTMLVideoElement} video - An HTMLVideoElement.
     * @param {{
     *  multiplier: Number;
     *  outputStride: Number;
     *  segmentationThreshold: Number;
     *  palette: Object;
     *  returnTensors: Boolean;
     * }} options - An object with options.
     * @param {Function} callback - A callback to be called when the model is ready.
>>>>>>> 6c3d0e8e
     */
  constructor(video, options, callback) {
    this.video = video;
    this.model = null;
    this.modelReady = false;
    this.modelPath = ''
    this.config = {
      multiplier: options.multiplier || DEFAULTS.multiplier,
      outputStride: options.outputStride || DEFAULTS.outputStride,
      segmentationThreshold: options.segmentationThreshold || DEFAULTS.segmentationThreshold,
      palette: options.palette || DEFAULTS.palette,
      returnTensors: options.returnTensors || DEFAULTS.returnTensors
    }

    this.ready = callCallback(this.loadModel(), callback);
  }

  /**
     * Load the model and set it to this.model
<<<<<<< HEAD
     * @return {Promise<BodyPix>} the BodyPix model.
=======
     * @return {Promise<Object>} the BodyPix model.
>>>>>>> 6c3d0e8e
     */
  async loadModel() {
    this.model = await bp.load(this.config.multiplier);
    this.modelReady = true;
    return this;
  }

  /**
     * Returns an rgb array
     * @param {Object} p5ColorObj - a p5.Color obj
     * @return {Array} an [r,g,b] array
     */
  /* eslint class-methods-use-this: "off" */
  p5Color2RGB(p5ColorObj) {
    const regExp = /\(([^)]+)\)/;
    const match = regExp.exec(p5ColorObj.toString('rgb'));
    const [r, g, b] = match[1].split(',')
    return [r, g, b]
  }

  /**
   * Returns a p5Image
   * @param {Uint8ClampedArray} tfBrowserPixelImage
   * @param {number} segmentationWidth
   * @param {number} segmentationHeight
   * @return {Promise<p5.Image>}
   */
  async convertToP5Image(tfBrowserPixelImage, segmentationWidth, segmentationHeight) {
    const blob1 = await p5Utils.rawToBlob(tfBrowserPixelImage, segmentationWidth, segmentationHeight);
    const p5Image1 = await p5Utils.blobToP5Image(blob1);
    return p5Image1
  }

  /**
     * Returns a bodyPartsSpec object 
     * @param {Array} colorOptions - an array of [r,g,b] colors
     * @return {object} an object with the bodyParts by color and id
     */
  /* eslint class-methods-use-this: "off" */
  bodyPartsSpec(colorOptions) {
    const result = colorOptions !== undefined || Object.keys(colorOptions).length >= 24 ? colorOptions : this.config.palette;

    // Check if we're getting p5 colors, make sure they are rgb
    const p5 = p5Utils.p5Instance;
    if (p5 && result !== undefined && Object.keys(result).length >= 24) {
      // Ensure the p5Color object is an RGB array
      Object.keys(result).forEach(part => {
        if (result[part].color instanceof p5.Color) {
          result[part].color = this.p5Color2RGB(result[part].color);
        }
      });
    }

    return result;
  }

  /**
   * @typedef {Object} SegmentationResult
   * @property {{data: Uint8Array | Int32Array, width: number, height: number}} segmentation
   * @property {p5.Image | Uint8ClampedArray} personMask - will be a p5 Image if p5 is available,
   * or an array of pixel values otherwise.
   * @property {p5.Image | Uint8ClampedArray} backgroundMask
   * @property {{personMask: tf.Tensor | null, backgroundMask: tf.Tensor | null, partMask?: tf.Tensor | null}} tensor -
   * return the Tensor objects for the person and the background if option `returnTensors` is true.
   * @property {{personMask: ImageData, backgroundMask: ImageData, partMask?: ImageData}} raw
   * @property {BodyPixPalette} [bodyParts] - body parts are included when calling `segmentWithParts`.
   */

  /**
     * Segments the image with partSegmentation, return result object
<<<<<<< HEAD
     * @param {InputImage} [imgToSegment]
     * @param {BodyPixOptions} [segmentationOptions] - config params for the segmentation
     *    includes outputStride, segmentationThreshold
     * @return {Promise<SegmentationResult>} a result object with image, raw, bodyParts
=======
     * @param {HTMLImageElement | HTMLCanvasElement | object | function | number} imgToSegment - 
     *    takes any of the following params
     * @param {object} segmentationOptions - config params for the segmentation
     *    includes outputStride, segmentationThreshold
     * @return {Promise<Object>} a result object with image, raw, bodyParts
>>>>>>> 6c3d0e8e
     */
  async segmentWithPartsInternal(imgToSegment, segmentationOptions) {
    // estimatePartSegmentation
    await this.ready;
    await tf.nextFrame();

    if (this.video && this.video.readyState === 0) {
      await new Promise(resolve => {
        this.video.onloadeddata = () => resolve();
      });
    }

    this.config.palette = segmentationOptions.palette || this.config.palette;
    this.config.outputStride = segmentationOptions.outputStride || this.config.outputStride;
    this.config.segmentationThreshold = segmentationOptions.segmentationThreshold || this.config.segmentationThreshold;

    const segmentation = await this.model.estimatePartSegmentation(imgToSegment, this.config.outputStride, this.config.segmentationThreshold);

    const bodyPartsMeta = this.bodyPartsSpec(this.config.palette);
    const colorsArray = Object.keys(bodyPartsMeta).map(part => bodyPartsMeta[part].color)

    const result = {
      segmentation,
      raw: {
        personMask: null,
        backgroundMask: null,
        partMask: null
      },
      tensor: {
        personMask: null,
        backgroundMask: null,
        partMask: null,
      },
      personMask: null,
      backgroundMask: null,
      partMask: null,
      bodyParts: bodyPartsMeta
    };
    result.raw.backgroundMask = bp.toMaskImageData(segmentation, true);
    result.raw.personMask = bp.toMaskImageData(segmentation, false);
    result.raw.partMask = bp.toColoredPartImageData(segmentation, colorsArray);

    const {
      personMask,
      backgroundMask,
      partMask,
    } = tf.tidy(() => {
      let normTensor = tf.browser.fromPixels(imgToSegment);
      // create a tensor from the input image
      const alpha = tf.ones([segmentation.height, segmentation.width, 1]).tile([1, 1, 1]).mul(255)
      normTensor = normTensor.concat(alpha, 2)

      // create a tensor from the segmentation
      let maskPersonTensor = tf.tensor(segmentation.data, [segmentation.height, segmentation.width, 1]);
      let maskBackgroundTensor = tf.tensor(segmentation.data, [segmentation.height, segmentation.width, 1]);
      let partTensor = tf.tensor([...result.raw.partMask.data], [segmentation.height, segmentation.width, 4]);

      // multiply the segmentation and the inputImage
      maskPersonTensor = tf.cast(maskPersonTensor.add(0.2).sign().relu().mul(normTensor), 'int32')
      maskBackgroundTensor = tf.cast(maskBackgroundTensor.add(0.2).sign().neg().relu().mul(normTensor), 'int32')
      // TODO: handle removing background 
      partTensor = tf.cast(partTensor, 'int32')

      return {
        personMask: maskPersonTensor,
        backgroundMask: maskBackgroundTensor,
        partMask: partTensor
      }
    })

    const personMaskPixels = await tf.browser.toPixels(personMask);
    const bgMaskPixels = await tf.browser.toPixels(backgroundMask);
    const partMaskPixels = await tf.browser.toPixels(partMask);

    // otherwise, return the pixels 
    result.personMask = personMaskPixels;
    result.backgroundMask = bgMaskPixels;
    result.partMask = partMaskPixels;

    // if p5 exists, convert to p5 image
    if (p5Utils.checkP5()) {
      result.personMask = await this.convertToP5Image(personMaskPixels, segmentation.width, segmentation.height)
      result.backgroundMask = await this.convertToP5Image(bgMaskPixels, segmentation.width, segmentation.height)
      result.partMask = await this.convertToP5Image(partMaskPixels, segmentation.width, segmentation.height)
    }

    if (!this.config.returnTensors) {
      personMask.dispose();
      backgroundMask.dispose();
      partMask.dispose();
    } else {
      // return tensors
      result.tensor.personMask = personMask;
      result.tensor.backgroundMask = backgroundMask;
      result.tensor.partMask = partMask;
    }

    return result;

  }

  /**
<<<<<<< HEAD
   * Segments the image with partSegmentation
   *
   * Takes any of the following params:
   * - an image to segment
   * - config params for the segmentation, includes palette, outputStride, segmentationThreshold
   * - a callback function that handles the results of the function.
   * @param {(InputImage | BodyPixOptions | ML5Callback<SegmentationResult>[])} [args]
   * @return {Promise<SegmentationResult>}
   */
  async segmentWithParts(...args) {
    const { options = this.config, callback, image = this.video } = handleArguments(...args);

    if (!image) {
=======
     * Segments the image with partSegmentation
     * @param {HTMLImageElement | HTMLCanvasElement | object | function | number} optionsOrCallback - 
     *    takes any of the following params
     * @param {object} configOrCallback - config params for the segmentation
     *    includes palette, outputStride, segmentationThreshold
     * @param {function} cb - a callback function that handles the results of the function.
     * @return {Promise<Object>} a promise or the results of a given callback, cb.
     */
  async segmentWithParts(optionsOrCallback, configOrCallback, cb) {
    let imgToSegment = this.video;
    let callback;
    let segmentationOptions = this.config;

    // Handle the image to predict
    if (typeof optionsOrCallback === 'function') {
      imgToSegment = this.video;
      callback = optionsOrCallback;
      // clean the following conditional statement up!
    } else if (optionsOrCallback instanceof HTMLImageElement ||
            optionsOrCallback instanceof HTMLCanvasElement ||
            optionsOrCallback instanceof HTMLVideoElement ||
            optionsOrCallback instanceof ImageData) {
      imgToSegment = optionsOrCallback;
    } else if (typeof optionsOrCallback === 'object' && (optionsOrCallback.elt instanceof HTMLImageElement ||
                optionsOrCallback.elt instanceof HTMLCanvasElement ||
                optionsOrCallback.elt instanceof ImageData)) {
      imgToSegment = optionsOrCallback.elt; // Handle p5.js image
    } else if (typeof optionsOrCallback === 'object' && optionsOrCallback.canvas instanceof HTMLCanvasElement) {
      imgToSegment = optionsOrCallback.canvas; // Handle p5.js image
    } else if (typeof optionsOrCallback === 'object' && optionsOrCallback.elt instanceof HTMLVideoElement) {
      imgToSegment = optionsOrCallback.elt; // Handle p5.js image
    } else if (!(this.video instanceof HTMLVideoElement)) {
      // Handle unsupported input
>>>>>>> 6c3d0e8e
      throw new Error(
        'No input image provided. If you want to classify a video, pass the video element in the constructor.'
      );
    }

    return callCallback(this.segmentWithPartsInternal(image, options), callback);
  }

  /**
     * Segments the image with personSegmentation, return result object
<<<<<<< HEAD
     * @param {InputImage} imgToSegment
     * @param {BodyPixOptions} segmentationOptions - config params for the segmentation
     *    includes outputStride, segmentationThreshold
     * @return {Promise<SegmentationResult>} a result object with maskBackground, maskPerson, raw
=======
     * @param {HTMLImageElement | HTMLCanvasElement | object | function | number} imgToSegment - 
     *    takes any of the following params
     * @param {object} segmentationOptions - config params for the segmentation
     *    includes outputStride, segmentationThreshold
     * @return {Promise<Object>} a result object with maskBackground, maskPerson, raw
>>>>>>> 6c3d0e8e
     */
  async segmentInternal(imgToSegment, segmentationOptions) {

    await this.ready;
    await tf.nextFrame();

    if (this.video && this.video.readyState === 0) {
      await new Promise(resolve => {
        this.video.onloadeddata = () => resolve();
      });
    }

    this.config.outputStride = segmentationOptions.outputStride || this.config.outputStride;
    this.config.segmentationThreshold = segmentationOptions.segmentationThreshold || this.config.segmentationThreshold;

    const segmentation = await this.model.estimatePersonSegmentation(imgToSegment, this.config.outputStride, this.config.segmentationThreshold)

    const result = {
      segmentation,
      raw: {
        personMask: null,
        backgroundMask: null,
      },
      tensor: {
        personMask: null,
        backgroundMask: null,
      },
      personMask: null,
      backgroundMask: null,
    };
    result.raw.backgroundMask = bp.toMaskImageData(segmentation, true);
    result.raw.personMask = bp.toMaskImageData(segmentation, false);

    // TODO: consider returning the canvas with the bp.drawMask()
    // const bgMaskCanvas = document.createElement('canvas');
    // bgMaskCanvas.width = segmentation.width;
    // bgMaskCanvas.height = segmentation.height;
    // bp.drawMask(bgMaskCanvas, imgToSegment, result.maskBackground, 1, 3, false);

    // const featureMaskCanvas = document.createElement('canvas');
    // featureMaskCanvas.width = segmentation.width;
    // featureMaskCanvas.height = segmentation.height;
    // bp.drawMask(featureMaskCanvas, imgToSegment, result.maskPerson, 1, 3, false);

    // result.backgroundMask = bgMaskCanvas;
    // result.featureMask = featureMaskCanvas;

    const {
      personMask,
      backgroundMask
    } = tf.tidy(() => {
      let normTensor = tf.browser.fromPixels(imgToSegment);
      // create a tensor from the input image
      const alpha = tf.ones([segmentation.height, segmentation.width, 1]).tile([1, 1, 1]).mul(255)
      normTensor = normTensor.concat(alpha, 2)
      // normTensor.print();

      // create a tensor from the segmentation
      let maskPersonTensor = tf.tensor(segmentation.data, [segmentation.height, segmentation.width, 1]);
      let maskBackgroundTensor = tf.tensor(segmentation.data, [segmentation.height, segmentation.width, 1]);

      // multiply the segmentation and the inputImage
      maskPersonTensor = tf.cast(maskPersonTensor.neg().add(1).mul(normTensor), 'int32')
      maskBackgroundTensor = tf.cast(maskBackgroundTensor.mul(normTensor), 'int32')

      return {
        personMask: maskPersonTensor,
        backgroundMask: maskBackgroundTensor,
      }
    })

    const personMaskPixels = await tf.browser.toPixels(personMask);
    const bgMaskPixels = await tf.browser.toPixels(backgroundMask);

    // if p5 exists, convert to p5 image
    if (p5Utils.checkP5()) {
      result.personMask = await this.convertToP5Image(personMaskPixels, segmentation.width, segmentation.height)
      result.backgroundMask = await this.convertToP5Image(bgMaskPixels, segmentation.width, segmentation.height)
    } else {
      // otherwise, return the pixels 
      result.personMask = personMaskPixels;
      result.backgroundMask = bgMaskPixels;
    }

    if (!this.config.returnTensors) {
      personMask.dispose();
      backgroundMask.dispose();
    } else {
      result.tensor.personMask = personMask;
      result.tensor.backgroundMask = backgroundMask;
    }


    return result;

  }

  /**
<<<<<<< HEAD
   * Segments the image with personSegmentation
   *
   * Takes any of the following params:
   * - an image to segment
   * - config params for the segmentation, includes outputStride, segmentationThreshold
   * - a callback function that handles the results of the function.
   * @param {(InputImage | BodyPixOptions | ML5Callback<SegmentationResult>)[]} [args]
   * @return {Promise<SegmentationResult>}
   */
  async segment(...args) {
    const { options = this.config, callback, image = this.video } = handleArguments(...args);

    if (!image) {
=======
     * Segments the image with personSegmentation
     * @param {HTMLVideoElement | HTMLImageElement | HTMLCanvasElement | object | function | number} optionsOrCallback - 
     *    takes any of the following params
     * @param {object} configOrCallback - config params for the segmentation
     *    includes outputStride, segmentationThreshold
     * @param {function} cb - a callback function that handles the results of the function.
     * @return {Promise<Object>} a promise or the results of a given callback, cb.
     */
  async segment(optionsOrCallback, configOrCallback, cb) {
    let imgToSegment = this.video;
    let callback;
    let segmentationOptions = this.config;

    // Handle the image to predict
    if (typeof optionsOrCallback === 'function') {
      imgToSegment = this.video;
      callback = optionsOrCallback;
      // clean the following conditional statement up!
    } else if (optionsOrCallback instanceof HTMLImageElement ||
            optionsOrCallback instanceof HTMLCanvasElement ||
            optionsOrCallback instanceof HTMLVideoElement ||
            optionsOrCallback instanceof ImageData) {
      imgToSegment = optionsOrCallback;
    } else if (typeof optionsOrCallback === 'object' && (optionsOrCallback.elt instanceof HTMLImageElement ||
                optionsOrCallback.elt instanceof HTMLCanvasElement ||
                optionsOrCallback.elt instanceof ImageData)) {
      imgToSegment = optionsOrCallback.elt; // Handle p5.js image
    } else if (typeof optionsOrCallback === 'object' && optionsOrCallback.canvas instanceof HTMLCanvasElement) {
      imgToSegment = optionsOrCallback.canvas; // Handle p5.js image
    } else if (typeof optionsOrCallback === 'object' && optionsOrCallback.elt instanceof HTMLVideoElement) {
      imgToSegment = optionsOrCallback.elt; // Handle p5.js image
    } else if (!(this.video instanceof HTMLVideoElement)) {
      // Handle unsupported input
>>>>>>> 6c3d0e8e
      throw new Error(
        'No input image provided. If you want to classify a video, pass the video element in the constructor.'
      );
    }

    return callCallback(this.segmentInternal(image, options), callback);
  }

}

/**
<<<<<<< HEAD
 * @param {(HTMLVideoElement | p5.Video | BodyPixOptions |  ML5Callback<BodyPix>)[]} [inputs]
 * @return {BodyPix | Promise<BodyPix>}
 */
const bodyPix = (...inputs) => {
  const args = handleArguments(...inputs);
  const instance = new BodyPix(args.video, args.options || {}, args.callback);
  return args.callback ? instance : instance.ready;
=======
 * 
 * @param {Object | Function} videoOrOptionsOrCallback 
 * @param {Object | Function} optionsOrCallback 
 * @param {Function} cb 
 * @returns {Promise<Object> | Function}
 */
const bodyPix = (videoOrOptionsOrCallback, optionsOrCallback, cb) => {
  let video;
  let options = {};
  let callback = cb;

  if (videoOrOptionsOrCallback instanceof HTMLVideoElement) {
    video = videoOrOptionsOrCallback;
  } else if (
    typeof videoOrOptionsOrCallback === 'object' &&
        videoOrOptionsOrCallback.elt instanceof HTMLVideoElement
  ) {
    video = videoOrOptionsOrCallback.elt; // Handle a p5.js video element
  } else if (typeof videoOrOptionsOrCallback === 'object') {
    options = videoOrOptionsOrCallback;
  } else if (typeof videoOrOptionsOrCallback === 'function') {
    callback = videoOrOptionsOrCallback;
  }

  if (typeof optionsOrCallback === 'object') {
    options = optionsOrCallback;
  } else if (typeof optionsOrCallback === 'function') {
    callback = optionsOrCallback;
  }

  const instance = new BodyPix(video, options, callback);
  return callback ? instance : instance.ready;
>>>>>>> 6c3d0e8e
}

export default bodyPix;<|MERGE_RESOLUTION|>--- conflicted
+++ resolved
@@ -45,23 +45,11 @@
 
 class BodyPix {
   /**
-     * Create BodyPix.
-<<<<<<< HEAD
+   * Create BodyPix.
      * @param {HTMLVideoElement} [video] - An HTMLVideoElement.
      * @param {BodyPixOptions} [options] - An object with options.
      * @param {ML5Callback<BodyPix>} [callback] - A callback to be called when the model is ready.
-=======
-     * @param {HTMLVideoElement} video - An HTMLVideoElement.
-     * @param {{
-     *  multiplier: Number;
-     *  outputStride: Number;
-     *  segmentationThreshold: Number;
-     *  palette: Object;
-     *  returnTensors: Boolean;
-     * }} options - An object with options.
-     * @param {Function} callback - A callback to be called when the model is ready.
->>>>>>> 6c3d0e8e
-     */
+   */
   constructor(video, options, callback) {
     this.video = video;
     this.model = null;
@@ -79,13 +67,9 @@
   }
 
   /**
-     * Load the model and set it to this.model
-<<<<<<< HEAD
-     * @return {Promise<BodyPix>} the BodyPix model.
-=======
-     * @return {Promise<Object>} the BodyPix model.
->>>>>>> 6c3d0e8e
-     */
+   * Load the model and set it to this.model
+   * @return {Promise<BodyPix>} the BodyPix model.
+   */
   async loadModel() {
     this.model = await bp.load(this.config.multiplier);
     this.modelReady = true;
@@ -93,10 +77,10 @@
   }
 
   /**
-     * Returns an rgb array
-     * @param {Object} p5ColorObj - a p5.Color obj
-     * @return {Array} an [r,g,b] array
-     */
+   * Returns an rgb array
+   * @param {Object} p5ColorObj - a p5.Color obj
+   * @return {Array} an [r,g,b] array
+   */
   /* eslint class-methods-use-this: "off" */
   p5Color2RGB(p5ColorObj) {
     const regExp = /\(([^)]+)\)/;
@@ -119,10 +103,10 @@
   }
 
   /**
-     * Returns a bodyPartsSpec object 
-     * @param {Array} colorOptions - an array of [r,g,b] colors
-     * @return {object} an object with the bodyParts by color and id
-     */
+   * Returns a bodyPartsSpec object
+   * @param {Array} colorOptions - an array of [r,g,b] colors
+   * @return {object} an object with the bodyParts by color and id
+   */
   /* eslint class-methods-use-this: "off" */
   bodyPartsSpec(colorOptions) {
     const result = colorOptions !== undefined || Object.keys(colorOptions).length >= 24 ? colorOptions : this.config.palette;
@@ -154,20 +138,11 @@
    */
 
   /**
-     * Segments the image with partSegmentation, return result object
-<<<<<<< HEAD
-     * @param {InputImage} [imgToSegment]
-     * @param {BodyPixOptions} [segmentationOptions] - config params for the segmentation
-     *    includes outputStride, segmentationThreshold
-     * @return {Promise<SegmentationResult>} a result object with image, raw, bodyParts
-=======
-     * @param {HTMLImageElement | HTMLCanvasElement | object | function | number} imgToSegment - 
-     *    takes any of the following params
-     * @param {object} segmentationOptions - config params for the segmentation
-     *    includes outputStride, segmentationThreshold
-     * @return {Promise<Object>} a result object with image, raw, bodyParts
->>>>>>> 6c3d0e8e
-     */
+   * Segments the image with partSegmentation, return result object* @param {InputImage} [imgToSegment]
+   * @param {BodyPixOptions} [segmentationOptions] - config params for the segmentation
+   *    includes outputStride, segmentationThreshold
+   * @return {Promise<SegmentationResult>} a result object with image, raw, bodyParts
+   */
   async segmentWithPartsInternal(imgToSegment, segmentationOptions) {
     // estimatePartSegmentation
     await this.ready;
@@ -269,7 +244,6 @@
   }
 
   /**
-<<<<<<< HEAD
    * Segments the image with partSegmentation
    *
    * Takes any of the following params:
@@ -283,41 +257,6 @@
     const { options = this.config, callback, image = this.video } = handleArguments(...args);
 
     if (!image) {
-=======
-     * Segments the image with partSegmentation
-     * @param {HTMLImageElement | HTMLCanvasElement | object | function | number} optionsOrCallback - 
-     *    takes any of the following params
-     * @param {object} configOrCallback - config params for the segmentation
-     *    includes palette, outputStride, segmentationThreshold
-     * @param {function} cb - a callback function that handles the results of the function.
-     * @return {Promise<Object>} a promise or the results of a given callback, cb.
-     */
-  async segmentWithParts(optionsOrCallback, configOrCallback, cb) {
-    let imgToSegment = this.video;
-    let callback;
-    let segmentationOptions = this.config;
-
-    // Handle the image to predict
-    if (typeof optionsOrCallback === 'function') {
-      imgToSegment = this.video;
-      callback = optionsOrCallback;
-      // clean the following conditional statement up!
-    } else if (optionsOrCallback instanceof HTMLImageElement ||
-            optionsOrCallback instanceof HTMLCanvasElement ||
-            optionsOrCallback instanceof HTMLVideoElement ||
-            optionsOrCallback instanceof ImageData) {
-      imgToSegment = optionsOrCallback;
-    } else if (typeof optionsOrCallback === 'object' && (optionsOrCallback.elt instanceof HTMLImageElement ||
-                optionsOrCallback.elt instanceof HTMLCanvasElement ||
-                optionsOrCallback.elt instanceof ImageData)) {
-      imgToSegment = optionsOrCallback.elt; // Handle p5.js image
-    } else if (typeof optionsOrCallback === 'object' && optionsOrCallback.canvas instanceof HTMLCanvasElement) {
-      imgToSegment = optionsOrCallback.canvas; // Handle p5.js image
-    } else if (typeof optionsOrCallback === 'object' && optionsOrCallback.elt instanceof HTMLVideoElement) {
-      imgToSegment = optionsOrCallback.elt; // Handle p5.js image
-    } else if (!(this.video instanceof HTMLVideoElement)) {
-      // Handle unsupported input
->>>>>>> 6c3d0e8e
       throw new Error(
         'No input image provided. If you want to classify a video, pass the video element in the constructor.'
       );
@@ -327,20 +266,12 @@
   }
 
   /**
-     * Segments the image with personSegmentation, return result object
-<<<<<<< HEAD
-     * @param {InputImage} imgToSegment
-     * @param {BodyPixOptions} segmentationOptions - config params for the segmentation
-     *    includes outputStride, segmentationThreshold
-     * @return {Promise<SegmentationResult>} a result object with maskBackground, maskPerson, raw
-=======
-     * @param {HTMLImageElement | HTMLCanvasElement | object | function | number} imgToSegment - 
-     *    takes any of the following params
-     * @param {object} segmentationOptions - config params for the segmentation
-     *    includes outputStride, segmentationThreshold
-     * @return {Promise<Object>} a result object with maskBackground, maskPerson, raw
->>>>>>> 6c3d0e8e
-     */
+   * Segments the image with personSegmentation, return result object
+   * @param {InputImage} imgToSegment
+   * @param {BodyPixOptions} segmentationOptions - config params for the segmentation
+   *    includes outputStride, segmentationThreshold
+   * @return {Promise<SegmentationResult>} a result object with maskBackground, maskPerson, raw
+   */
   async segmentInternal(imgToSegment, segmentationOptions) {
 
     await this.ready;
@@ -438,7 +369,6 @@
   }
 
   /**
-<<<<<<< HEAD
    * Segments the image with personSegmentation
    *
    * Takes any of the following params:
@@ -452,41 +382,6 @@
     const { options = this.config, callback, image = this.video } = handleArguments(...args);
 
     if (!image) {
-=======
-     * Segments the image with personSegmentation
-     * @param {HTMLVideoElement | HTMLImageElement | HTMLCanvasElement | object | function | number} optionsOrCallback - 
-     *    takes any of the following params
-     * @param {object} configOrCallback - config params for the segmentation
-     *    includes outputStride, segmentationThreshold
-     * @param {function} cb - a callback function that handles the results of the function.
-     * @return {Promise<Object>} a promise or the results of a given callback, cb.
-     */
-  async segment(optionsOrCallback, configOrCallback, cb) {
-    let imgToSegment = this.video;
-    let callback;
-    let segmentationOptions = this.config;
-
-    // Handle the image to predict
-    if (typeof optionsOrCallback === 'function') {
-      imgToSegment = this.video;
-      callback = optionsOrCallback;
-      // clean the following conditional statement up!
-    } else if (optionsOrCallback instanceof HTMLImageElement ||
-            optionsOrCallback instanceof HTMLCanvasElement ||
-            optionsOrCallback instanceof HTMLVideoElement ||
-            optionsOrCallback instanceof ImageData) {
-      imgToSegment = optionsOrCallback;
-    } else if (typeof optionsOrCallback === 'object' && (optionsOrCallback.elt instanceof HTMLImageElement ||
-                optionsOrCallback.elt instanceof HTMLCanvasElement ||
-                optionsOrCallback.elt instanceof ImageData)) {
-      imgToSegment = optionsOrCallback.elt; // Handle p5.js image
-    } else if (typeof optionsOrCallback === 'object' && optionsOrCallback.canvas instanceof HTMLCanvasElement) {
-      imgToSegment = optionsOrCallback.canvas; // Handle p5.js image
-    } else if (typeof optionsOrCallback === 'object' && optionsOrCallback.elt instanceof HTMLVideoElement) {
-      imgToSegment = optionsOrCallback.elt; // Handle p5.js image
-    } else if (!(this.video instanceof HTMLVideoElement)) {
-      // Handle unsupported input
->>>>>>> 6c3d0e8e
       throw new Error(
         'No input image provided. If you want to classify a video, pass the video element in the constructor.'
       );
@@ -498,7 +393,6 @@
 }
 
 /**
-<<<<<<< HEAD
  * @param {(HTMLVideoElement | p5.Video | BodyPixOptions |  ML5Callback<BodyPix>)[]} [inputs]
  * @return {BodyPix | Promise<BodyPix>}
  */
@@ -506,40 +400,6 @@
   const args = handleArguments(...inputs);
   const instance = new BodyPix(args.video, args.options || {}, args.callback);
   return args.callback ? instance : instance.ready;
-=======
- * 
- * @param {Object | Function} videoOrOptionsOrCallback 
- * @param {Object | Function} optionsOrCallback 
- * @param {Function} cb 
- * @returns {Promise<Object> | Function}
- */
-const bodyPix = (videoOrOptionsOrCallback, optionsOrCallback, cb) => {
-  let video;
-  let options = {};
-  let callback = cb;
-
-  if (videoOrOptionsOrCallback instanceof HTMLVideoElement) {
-    video = videoOrOptionsOrCallback;
-  } else if (
-    typeof videoOrOptionsOrCallback === 'object' &&
-        videoOrOptionsOrCallback.elt instanceof HTMLVideoElement
-  ) {
-    video = videoOrOptionsOrCallback.elt; // Handle a p5.js video element
-  } else if (typeof videoOrOptionsOrCallback === 'object') {
-    options = videoOrOptionsOrCallback;
-  } else if (typeof videoOrOptionsOrCallback === 'function') {
-    callback = videoOrOptionsOrCallback;
-  }
-
-  if (typeof optionsOrCallback === 'object') {
-    options = optionsOrCallback;
-  } else if (typeof optionsOrCallback === 'function') {
-    callback = optionsOrCallback;
-  }
-
-  const instance = new BodyPix(video, options, callback);
-  return callback ? instance : instance.ready;
->>>>>>> 6c3d0e8e
 }
 
 export default bodyPix;