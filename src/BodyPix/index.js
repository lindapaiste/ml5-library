// Copyright (c) 2019 ml5
//
// This software is released under the MIT License.
// https://opensource.org/licenses/MIT

/* eslint prefer-destructuring: ["error", {AssignmentExpression: {array: false}}] */
/* eslint no-await-in-loop: "off" */

/*
 * BodyPix: Real-time Person Segmentation in the Browser
 * Ported and integrated from all the hard work by: https://github.com/tensorflow/tfjs-models/tree/master/body-pix
 */

// @ts-check
import * as tf from '@tensorflow/tfjs';
import * as bp from '@tensorflow-models/body-pix';
import handleArguments from "../utils/handleArguments";
import callCallback from '../utils/callcallback';
import generatedImageResult from '../utils/generatedImageResult';
import p5Utils from '../utils/p5Utils';
import BODYPIX_PALETTE from './BODYPIX_PALETTE';

/**
 * @typedef {Record<string, {color: [number, number, number], id: number}>} BodyPixPalette
 */

/**
 * @typedef {Object} BodyPixOptions
 * @property {import('@tensorflow-models/body-pix/dist/mobilenet').MobileNetMultiplier} [multiplier]
 * @property {import('@tensorflow-models/body-pix/dist/mobilenet').OutputStride} [outputStride]
 * @property {number} [segmentationThreshold]
 * @property {BodyPixPalette} [palette]
 * @property {boolean} [returnTensors]
 */

/**
 * @type {BodyPixOptions}
 */
const DEFAULTS = {
  "multiplier": 0.75,
  "outputStride": 16,
  "segmentationThreshold": 0.5,
  "palette": BODYPIX_PALETTE,
  "returnTensors": false,
}

class BodyPix {
  /**
   * Create BodyPix.
     * @param {HTMLVideoElement} [video] - An HTMLVideoElement.
     * @param {BodyPixOptions} [options] - An object with options.
     * @param {ML5Callback<BodyPix>} [callback] - A callback to be called when the model is ready.
   */
  constructor(video, options, callback) {
    this.video = video;
    this.model = null;
    this.modelReady = false;
    this.modelPath = ''
    this.config = {
      multiplier: options.multiplier || DEFAULTS.multiplier,
      outputStride: options.outputStride || DEFAULTS.outputStride,
      segmentationThreshold: options.segmentationThreshold || DEFAULTS.segmentationThreshold,
      palette: options.palette || DEFAULTS.palette,
      returnTensors: options.returnTensors || DEFAULTS.returnTensors
    }

    this.ready = callCallback(this.loadModel(), callback);
  }

  /**
   * Load the model and set it to this.model
   * @return {Promise<BodyPix>} the BodyPix model.
   */
  async loadModel() {
    this.model = await bp.load(this.config.multiplier);
    this.modelReady = true;
    return this;
  }

  /**
   * Returns an rgb array
   * @param {Object} p5ColorObj - a p5.Color obj
   * @return {Array} an [r,g,b] array
   */
  /* eslint class-methods-use-this: "off" */
  p5Color2RGB(p5ColorObj) {
    const regExp = /\(([^)]+)\)/;
    const match = regExp.exec(p5ColorObj.toString('rgb'));
    const [r, g, b] = match[1].split(',')
    return [r, g, b]
  }

  /**
<<<<<<< HEAD
     * Returns a bodyPartsSpec object 
     * @param {Array} colorOptions - an array of [r,g,b] colors
     * @return {object} an object with the bodyParts by color and id
     */
=======
   * Returns a p5Image
   * @param {Uint8ClampedArray} tfBrowserPixelImage
   * @param {number} segmentationWidth
   * @param {number} segmentationHeight
   * @return {Promise<p5.Image>}
   */
  async convertToP5Image(tfBrowserPixelImage, segmentationWidth, segmentationHeight) {
    const blob1 = await p5Utils.rawToBlob(tfBrowserPixelImage, segmentationWidth, segmentationHeight);
    const p5Image1 = await p5Utils.blobToP5Image(blob1);
    return p5Image1
  }

  /**
   * Returns a bodyPartsSpec object
   * @param {Array} colorOptions - an array of [r,g,b] colors
   * @return {object} an object with the bodyParts by color and id
   */
>>>>>>> b6fd7eb9
  /* eslint class-methods-use-this: "off" */
  bodyPartsSpec(colorOptions) {
    const result = colorOptions !== undefined || Object.keys(colorOptions).length >= 24 ? colorOptions : this.config.palette;

    // Check if we're getting p5 colors, make sure they are rgb
    const p5 = p5Utils.p5Instance;
    if (p5 && result !== undefined && Object.keys(result).length >= 24) {
      // Ensure the p5Color object is an RGB array
      Object.keys(result).forEach(part => {
        if (result[part].color instanceof p5.Color) {
          result[part].color = this.p5Color2RGB(result[part].color);
        }
      });
    }

    return result;
  }

  /**
   * @typedef {Object} SegmentationResult
   * @property {{data: Uint8Array | Int32Array, width: number, height: number}} segmentation
   * @property {p5.Image | Uint8ClampedArray} personMask - will be a p5 Image if p5 is available,
   * or an array of pixel values otherwise.
   * @property {p5.Image | Uint8ClampedArray} backgroundMask
   * @property {{personMask: tf.Tensor | null, backgroundMask: tf.Tensor | null, partMask?: tf.Tensor | null}} tensor -
   * return the Tensor objects for the person and the background if option `returnTensors` is true.
   * @property {{personMask: ImageData, backgroundMask: ImageData, partMask?: ImageData}} raw
   * @property {BodyPixPalette} [bodyParts] - body parts are included when calling `segmentWithParts`.
   */

  /**
   * Segments the image with partSegmentation, return result object* @param {InputImage} [imgToSegment]
   * @param {BodyPixOptions} [segmentationOptions] - config params for the segmentation
   *    includes outputStride, segmentationThreshold
   * @return {Promise<SegmentationResult>} a result object with image, raw, bodyParts
   */
  async segmentWithPartsInternal(imgToSegment, segmentationOptions) {
    // estimatePartSegmentation
    await this.ready;
    await tf.nextFrame();

    if (this.video && this.video.readyState === 0) {
      await new Promise(resolve => {
        this.video.onloadeddata = () => resolve();
      });
    }

    this.config.palette = segmentationOptions.palette || this.config.palette;
    this.config.outputStride = segmentationOptions.outputStride || this.config.outputStride;
    this.config.segmentationThreshold = segmentationOptions.segmentationThreshold || this.config.segmentationThreshold;

    const segmentation = await this.model.estimatePartSegmentation(imgToSegment, this.config.outputStride, this.config.segmentationThreshold);

    const bodyPartsMeta = this.bodyPartsSpec(this.config.palette);
    const colorsArray = Object.keys(bodyPartsMeta).map(part => bodyPartsMeta[part].color)

    const result = {
      segmentation,
      raw: {
        personMask: null,
        backgroundMask: null,
        partMask: null
      },
      tensor: {
        personMask: null,
        backgroundMask: null,
        partMask: null,
      },
      personMask: null,
      backgroundMask: null,
      partMask: null,
      bodyParts: bodyPartsMeta
    };
    result.raw.backgroundMask = bp.toMaskImageData(segmentation, true);
    result.raw.personMask = bp.toMaskImageData(segmentation, false);
    result.raw.partMask = bp.toColoredPartImageData(segmentation, colorsArray);

    const {
      personMask,
      backgroundMask,
      partMask,
    } = tf.tidy(() => {
      let normTensor = tf.browser.fromPixels(imgToSegment);
      // create a tensor from the input image
      const alpha = tf.ones([segmentation.height, segmentation.width, 1]).tile([1, 1, 1]).mul(255)
      normTensor = normTensor.concat(alpha, 2)

      // create a tensor from the segmentation
      let maskPersonTensor = tf.tensor(segmentation.data, [segmentation.height, segmentation.width, 1]);
      let maskBackgroundTensor = tf.tensor(segmentation.data, [segmentation.height, segmentation.width, 1]);
      let partTensor = tf.tensor([...result.raw.partMask.data], [segmentation.height, segmentation.width, 4]);

      // multiply the segmentation and the inputImage
      maskPersonTensor = tf.cast(maskPersonTensor.add(0.2).sign().relu().mul(normTensor), 'int32')
      maskBackgroundTensor = tf.cast(maskBackgroundTensor.add(0.2).sign().neg().relu().mul(normTensor), 'int32')
      // TODO: handle removing background 
      partTensor = tf.cast(partTensor, 'int32')

      return {
        personMask: maskPersonTensor,
        backgroundMask: maskBackgroundTensor,
        partMask: partTensor
      }
    })

    const personMaskRes = await generatedImageResult(personMask, this.config);
    const bgMaskRes = await generatedImageResult(backgroundMask, this.config);
    const partMaskRes = await generatedImageResult(partMask, this.config);

    // if p5 exists, return p5 image. otherwise, return the pixels.
    result.personMask = personMaskRes.image || personMaskRes.raw;
    result.backgroundMask = bgMaskRes.image || bgMaskRes.raw;
    result.partMask = partMaskRes.image || partMaskRes.raw;

    if (this.config.returnTensors) {
      // return tensors
      result.tensor.personMask = personMask;
      result.tensor.backgroundMask = backgroundMask;
      result.tensor.partMask = partMask;
    }

    return result;

  }

  /**
   * Segments the image with partSegmentation
   *
   * Takes any of the following params:
   * - an image to segment
   * - config params for the segmentation, includes palette, outputStride, segmentationThreshold
   * - a callback function that handles the results of the function.
   * @param {(InputImage | BodyPixOptions | ML5Callback<SegmentationResult>[])} [args]
   * @return {Promise<SegmentationResult>}
   */
  async segmentWithParts(...args) {
    const { options = this.config, callback, image = this.video } = handleArguments(...args);

    if (!image) {
      throw new Error(
        'No input image provided. If you want to classify a video, pass the video element in the constructor.'
      );
    }

    return callCallback(this.segmentWithPartsInternal(image, options), callback);
  }

  /**
   * Segments the image with personSegmentation, return result object
   * @param {InputImage} imgToSegment
   * @param {BodyPixOptions} segmentationOptions - config params for the segmentation
   *    includes outputStride, segmentationThreshold
   * @return {Promise<SegmentationResult>} a result object with maskBackground, maskPerson, raw
   */
  async segmentInternal(imgToSegment, segmentationOptions) {

    await this.ready;
    await tf.nextFrame();

    if (this.video && this.video.readyState === 0) {
      await new Promise(resolve => {
        this.video.onloadeddata = () => resolve();
      });
    }

    this.config.outputStride = segmentationOptions.outputStride || this.config.outputStride;
    this.config.segmentationThreshold = segmentationOptions.segmentationThreshold || this.config.segmentationThreshold;

    const segmentation = await this.model.estimatePersonSegmentation(imgToSegment, this.config.outputStride, this.config.segmentationThreshold)

    const result = {
      segmentation,
      raw: {
        personMask: null,
        backgroundMask: null,
      },
      tensor: {
        personMask: null,
        backgroundMask: null,
      },
      personMask: null,
      backgroundMask: null,
    };
    result.raw.backgroundMask = bp.toMaskImageData(segmentation, true);
    result.raw.personMask = bp.toMaskImageData(segmentation, false);

    // TODO: consider returning the canvas with the bp.drawMask()
    // const bgMaskCanvas = document.createElement('canvas');
    // bgMaskCanvas.width = segmentation.width;
    // bgMaskCanvas.height = segmentation.height;
    // bp.drawMask(bgMaskCanvas, imgToSegment, result.maskBackground, 1, 3, false);

    // const featureMaskCanvas = document.createElement('canvas');
    // featureMaskCanvas.width = segmentation.width;
    // featureMaskCanvas.height = segmentation.height;
    // bp.drawMask(featureMaskCanvas, imgToSegment, result.maskPerson, 1, 3, false);

    // result.backgroundMask = bgMaskCanvas;
    // result.featureMask = featureMaskCanvas;

    const {
      personMask,
      backgroundMask
    } = tf.tidy(() => {
      let normTensor = tf.browser.fromPixels(imgToSegment);
      // create a tensor from the input image
      const alpha = tf.ones([segmentation.height, segmentation.width, 1]).tile([1, 1, 1]).mul(255)
      normTensor = normTensor.concat(alpha, 2)
      // normTensor.print();

      // create a tensor from the segmentation
      let maskPersonTensor = tf.tensor(segmentation.data, [segmentation.height, segmentation.width, 1]);
      let maskBackgroundTensor = tf.tensor(segmentation.data, [segmentation.height, segmentation.width, 1]);

      // multiply the segmentation and the inputImage
      maskPersonTensor = tf.cast(maskPersonTensor.neg().add(1).mul(normTensor), 'int32')
      maskBackgroundTensor = tf.cast(maskBackgroundTensor.mul(normTensor), 'int32')

      return {
        personMask: maskPersonTensor,
        backgroundMask: maskBackgroundTensor,
      }
    })

    const personMaskRes = await generatedImageResult(personMask, this.config);
    const bgMaskRes = await generatedImageResult(backgroundMask, this.config);

    // if p5 exists, return p5 image. otherwise, return the pixels.
    result.personMask = personMaskRes.image || personMaskRes.raw;
    result.backgroundMask = bgMaskRes.image || bgMaskRes.raw;

    if (this.config.returnTensors) {
      // return tensors
      result.tensor.personMask = personMask;
      result.tensor.backgroundMask = backgroundMask;
    }

    return result;

  }

  /**
   * Segments the image with personSegmentation
   *
   * Takes any of the following params:
   * - an image to segment
   * - config params for the segmentation, includes outputStride, segmentationThreshold
   * - a callback function that handles the results of the function.
   * @param {(InputImage | BodyPixOptions | ML5Callback<SegmentationResult>)[]} [args]
   * @return {Promise<SegmentationResult>}
   */
  async segment(...args) {
    const { options = this.config, callback, image = this.video } = handleArguments(...args);

    if (!image) {
      throw new Error(
        'No input image provided. If you want to classify a video, pass the video element in the constructor.'
      );
    }

    return callCallback(this.segmentInternal(image, options), callback);
  }

}

/**
 * @param {(HTMLVideoElement | p5.Video | BodyPixOptions |  ML5Callback<BodyPix>)[]} [inputs]
 * @return {BodyPix | Promise<BodyPix>}
 */
const bodyPix = (...inputs) => {
  const args = handleArguments(...inputs);
  const instance = new BodyPix(args.video, args.options || {}, args.callback);
  return args.callback ? instance : instance.ready;
}

export default bodyPix;<|MERGE_RESOLUTION|>--- conflicted
+++ resolved
@@ -14,9 +14,9 @@
 // @ts-check
 import * as tf from '@tensorflow/tfjs';
 import * as bp from '@tensorflow-models/body-pix';
-import handleArguments from "../utils/handleArguments";
 import callCallback from '../utils/callcallback';
 import generatedImageResult from '../utils/generatedImageResult';
+import handleArguments from '../utils/handleArguments';
 import p5Utils from '../utils/p5Utils';
 import BODYPIX_PALETTE from './BODYPIX_PALETTE';
 
@@ -69,7 +69,7 @@
 
   /**
    * Load the model and set it to this.model
-   * @return {Promise<BodyPix>} the BodyPix model.
+   * @return {Promise<BodyPix>}
    */
   async loadModel() {
     this.model = await bp.load(this.config.multiplier);
@@ -91,30 +91,10 @@
   }
 
   /**
-<<<<<<< HEAD
-     * Returns a bodyPartsSpec object 
-     * @param {Array} colorOptions - an array of [r,g,b] colors
-     * @return {object} an object with the bodyParts by color and id
-     */
-=======
-   * Returns a p5Image
-   * @param {Uint8ClampedArray} tfBrowserPixelImage
-   * @param {number} segmentationWidth
-   * @param {number} segmentationHeight
-   * @return {Promise<p5.Image>}
-   */
-  async convertToP5Image(tfBrowserPixelImage, segmentationWidth, segmentationHeight) {
-    const blob1 = await p5Utils.rawToBlob(tfBrowserPixelImage, segmentationWidth, segmentationHeight);
-    const p5Image1 = await p5Utils.blobToP5Image(blob1);
-    return p5Image1
-  }
-
-  /**
    * Returns a bodyPartsSpec object
    * @param {Array} colorOptions - an array of [r,g,b] colors
    * @return {object} an object with the bodyParts by color and id
    */
->>>>>>> b6fd7eb9
   /* eslint class-methods-use-this: "off" */
   bodyPartsSpec(colorOptions) {
     const result = colorOptions !== undefined || Object.keys(colorOptions).length >= 24 ? colorOptions : this.config.palette;
@@ -146,7 +126,8 @@
    */
 
   /**
-   * Segments the image with partSegmentation, return result object* @param {InputImage} [imgToSegment]
+   * Segments the image with partSegmentation, return result object
+   * @param {InputImage} [imgToSegment]
    * @param {BodyPixOptions} [segmentationOptions] - config params for the segmentation
    *    includes outputStride, segmentationThreshold
    * @return {Promise<SegmentationResult>} a result object with image, raw, bodyParts
