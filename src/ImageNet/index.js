--- conflicted
+++ resolved
@@ -24,7 +24,6 @@
     this.videoElt = null;
   }
 
-<<<<<<< HEAD
   async predict(input, num, callback) {
     let img;
 
@@ -52,11 +51,6 @@
         this.getClasses(img, num, callback);
         img = null;
       });
-=======
-  async predict(img, num, callback) {
-    if (!this.readyPromise) {
-      this.readyPromise = ImageNet.loadModel(this.net);
->>>>>>> 613a3c15
     }
     await this.readyPromise;
     return this.getClasses(img, num, callback);
