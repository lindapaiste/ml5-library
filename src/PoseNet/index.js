// Copyright (c) 2018 ml5
//
// This software is released under the MIT License.
// https://opensource.org/licenses/MIT

/*
PoseNet
The original PoseNet model was ported to TensorFlow.js by Dan Oved.
*/

import EventEmitter from 'events';
import * as tf from '@tensorflow/tfjs';
import * as posenet from '@tensorflow-models/posenet';
import callCallback from '../utils/callcallback';

const DEFAULTS = {
  architecture: 'MobileNetV1',
  imageScaleFactor: 0.3,
  outputStride: 16,
  flipHorizontal: false,
  minConfidence: 0.5,
  maxPoseDetections: 5,
  scoreThreshold: 0.5,
  nmsRadius: 20,
  detectionType: 'multiple',
  inputResolution: 513,
  multiplier: 0.75,
  quantBytes: 2
};

class PoseNet extends EventEmitter {
  /**
   * @typedef {Object} options
   * @property {string} architecture - default 'MobileNetV1',
   * @property {number} inputResolution - default 257,
   * @property {number} imageScaleFactor - default 0.3
   * @property {number} outputStride - default 16
   * @property {boolean} flipHorizontal - default false
   * @property {number} minConfidence - default 0.5
   * @property {number} maxPoseDetections - default 5
   * @property {number} scoreThreshold - default 0.5
   * @property {number} nmsRadius - default 20
   * @property {String} detectionType - default single
   * @property {multiplier} nmsRadius - default 0.75,
   * @property {multiplier} quantBytes - default 2,
   */
  /**
   * Create a PoseNet model.
   * @param {HTMLVideoElement || p5.Video} video  - Optional. A HTML video element or a p5 video element.
   * @param {options} options - Optional. An object describing a model accuracy and performance.
   * @param {String} detectionType - Optional. A String value to run 'single' or 'multiple' estimation.
   * @param {function} callback  Optional. A function to run once the model has been loaded. 
   *    If no callback is provided, it will return a promise that will be resolved once the 
   *    model has loaded.
   */
  constructor(video, options, detectionType, callback) {
    super();
    this.video = video;
    /**
     * The type of detection. 'single' or 'multiple'
     * @type {String}
     * @public
     */
    this.architecture = options.architecture || DEFAULTS.architecture;
    this.detectionType = detectionType || options.detectionType || DEFAULTS.detectionType;
    this.imageScaleFactor = options.imageScaleFactor || DEFAULTS.imageScaleFactor;
    this.outputStride = options.outputStride || DEFAULTS.outputStride;
    this.flipHorizontal = options.flipHorizontal || DEFAULTS.flipHorizontal;
    this.scoreThreshold = options.scoreThreshold || DEFAULTS.scoreThreshold;
    this.minConfidence = options.minConfidence || DEFAULTS.minConfidence;
    this.maxPoseDetections = options.maxPoseDetections || DEFAULTS.maxPoseDetections;
    this.multiplier = options.multiplier || DEFAULTS.multiplier;
    this.inputResolution = options.inputResolution || DEFAULTS.inputResolution;
    this.quantBytes = options.quantBytes || DEFAULTS.quantBytes;
    this.nmsRadius = options.nmsRadius || DEFAULTS.nmsRadius;
    this.ready = callCallback(this.load(), callback);
    // this.then = this.ready.then;
  }

  async load() {
    let modelJson;
    if(this.architecture.toLowerCase() === 'mobilenetv1'){
      modelJson = {
        architecture: this.architecture,
        outputStride: this.outputStride,
        inputResolution: this.inputResolution,
        multiplier: this.multiplier,
        quantBytes: this.quantBytes
      }
    } else {
      modelJson = {
        architecture: this.architecture,
        outputStride: this.outputStride,
        inputResolution: this.inputResolution,
        quantBytes: this.quantBytes
      }
    }

    this.net = await posenet.load(modelJson);

    if (this.video) {
      if (this.video.readyState === 0) {
        await new Promise((resolve) => {
          this.video.onloadeddata = () => resolve();
        });
      }
      if (this.detectionType === 'single') {
        this.singlePose();
      } else {
        this.multiPose();
      }
<<<<<<< HEAD

      
=======
>>>>>>> 196afc52
    }
    return this;
  }

  skeleton(keypoints, confidence = this.minConfidence) {
    return posenet.getAdjacentKeyPoints(keypoints, confidence);
  }

  // eslint-disable-next-line class-methods-use-this
  mapParts(pose) {
    const newPose = JSON.parse(JSON.stringify(pose));
    newPose.keypoints.forEach((keypoint) => {
      newPose[keypoint.part] = {
        x: keypoint.position.x,
        y: keypoint.position.y,
        confidence: keypoint.score,
      };
    });
    return newPose;
  }

  getInput(inputOr){
    let input;
    if (inputOr instanceof HTMLImageElement 
      || inputOr instanceof HTMLVideoElement
      || inputOr instanceof HTMLCanvasElement
      || inputOr instanceof ImageData) {
      input = inputOr;
    } else if (typeof inputOr === 'object' && (inputOr.elt instanceof HTMLImageElement 
      || inputOr.elt instanceof HTMLVideoElement
      || inputOr.elt instanceof ImageData)) {
      input = inputOr.elt; // Handle p5.js image and video
    } else if (typeof inputOr === 'object' && inputOr.canvas instanceof HTMLCanvasElement) {
      input = inputOr.canvas; // Handle p5.js image
    } else {
      input = this.video;
    }

    return input;
  }

  /**
   * Given an image or video, returns an array of objects containing pose estimations 
   *    using single or multi-pose detection.
   * @param {HTMLVideoElement || p5.Video || function} inputOr 
   * @param {function} cb 
   */
  /* eslint max-len: ["error", { "code": 180 }] */
  async singlePose(inputOr, cb) {
    const input = this.getInput(inputOr);

    const pose = await this.net.estimateSinglePose(input, {flipHorizontal: this.flipHorizontal});
    const poseWithParts = this.mapParts(pose);
    const result = [{ pose:poseWithParts, skeleton: this.skeleton(pose.keypoints) }];
    this.emit('pose', result);

    if (this.video) {
      return tf.nextFrame().then(() => this.singlePose());
    }

    if (typeof cb === 'function') {
      cb(result);
    }

    return result;
  }
  
  /**
   * Given an image or video, returns an array of objects containing pose 
   *    estimations using single or multi-pose detection.
   * @param {HTMLVideoElement || p5.Video || function} inputOr 
   * @param {function} cb 
   */
  async multiPose(inputOr, cb) {
    const input = this.getInput(inputOr);

    const poses = await this.net.estimateMultiplePoses(input, {
      flipHorizontal: this.flipHorizontal,
      maxDetections: this.maxPoseDetections,
      scoreThreshold: this.scoreThreshold,
      nmsRadius: this.nmsRadius
    });

    const posesWithParts = poses.map(pose => (this.mapParts(pose)));
    const result = posesWithParts.map(pose => ({ pose, skeleton: this.skeleton(pose.keypoints) }));
    this.emit('pose', result);
    if (this.video) {
      return tf.nextFrame().then(() => this.multiPose());
    }

    if (typeof cb === 'function') {
      cb(result);
    }

    return result;
  }
}

const poseNet = (videoOrOptionsOrCallback, optionsOrCallback, cb) => {
  let video;
  let options = {};
  let callback = cb;
  let detectionType = null;

  if (videoOrOptionsOrCallback instanceof HTMLVideoElement) {
    video = videoOrOptionsOrCallback;
  } else if (typeof videoOrOptionsOrCallback === 'object' && videoOrOptionsOrCallback.elt instanceof HTMLVideoElement) {
    video = videoOrOptionsOrCallback.elt; // Handle a p5.js video element
  } else if (typeof videoOrOptionsOrCallback === 'object') {
    options = videoOrOptionsOrCallback;
  } else if (typeof videoOrOptionsOrCallback === 'function') {
    callback = videoOrOptionsOrCallback;
  }

  if (typeof optionsOrCallback === 'object') {
    options = optionsOrCallback;
  } else if (typeof optionsOrCallback === 'string') {
    detectionType = optionsOrCallback;
  }
  
  if (typeof optionsOrCallback === 'function') {
    callback = optionsOrCallback;
  } 


  return new PoseNet(video, options, detectionType, callback);
};

export default poseNet;<|MERGE_RESOLUTION|>--- conflicted
+++ resolved
@@ -109,11 +109,6 @@
       } else {
         this.multiPose();
       }
-<<<<<<< HEAD
-
-      
-=======
->>>>>>> 196afc52
     }
     return this;
   }
