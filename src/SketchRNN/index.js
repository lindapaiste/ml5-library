--- conflicted
+++ resolved
@@ -9,12 +9,8 @@
 
 import * as ms from '@magenta/sketch';
 import callCallback from '../utils/callcallback';
-<<<<<<< HEAD
-import { getModelPath, isAbsoluteURL } from '../utils/modelLoader';
-=======
-import handleArguments from "../utils/handleArguments";
-import modelLoader from '../utils/modelLoader';
->>>>>>> 2c5cd1e9
+import handleArguments from '../utils/handleArguments';
+import { getModelPath } from '../utils/modelLoader';
 import modelPaths from './models';
 
 // const PATH_START_LARGE = 'https://storage.googleapis.com/quickdraw-models/sketchRNN/large_models/';
@@ -53,20 +49,11 @@
       PATH_END: DEFAULTS.PATH_END,
     };
 
-<<<<<<< HEAD
-    // TODO: support relative URL
-    if (isAbsoluteURL(checkpointUrl) === true) {
-      this.config.modelPath = getModelPath(checkpointUrl);
-    } else if (modelPaths.has(checkpointUrl)) {
-      checkpointUrl = (large ? this.config.modelPath : this.config.modelPath_small) + checkpointUrl + this.config.PATH_END;
-      this.config.modelPath = checkpointUrl;
-=======
     if (model.toLowerCase().endsWith('.json')) {
-      this.config.modelPath = modelLoader.getModelPath(model);
+      this.config.modelPath = getModelPath(model);
     } else if(modelPaths.has(model)) {
       const base = large ? this.config.modelPath : this.config.modelPath_small;
       this.config.modelPath = base + model + this.config.PATH_END;
->>>>>>> 2c5cd1e9
     } else {
       throw new Error(`Provided model ${model} is not a valid SketchRNN model name or a URL of a .json file.`);
     }
