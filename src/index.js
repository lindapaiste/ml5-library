--- conflicted
+++ resolved
@@ -3,7 +3,6 @@
 // This software is released under the MIT License.
 // https://opensource.org/licenses/MIT
 
-<<<<<<< HEAD
 import * as tf from "@tensorflow/tfjs";
 import * as tfvis from "@tensorflow/tfjs-vis";
 import pitchDetection from "./PitchDetection/";
@@ -33,41 +32,9 @@
 import cartoon from "./CartoonGAN";
 import universalSentenceEncoder from "./UniversalSentenceEncoder";
 import facemesh from "./Facemesh";
+import handpose from './Handpose';
 import p5Utils from "./utils/p5Utils";
 import communityStatement from "./utils/community";
-=======
-import * as tf from '@tensorflow/tfjs';
-import * as tfvis from '@tensorflow/tfjs-vis';
-import pitchDetection from './PitchDetection/';
-import imageClassifier from './ImageClassifier/';
-import soundClassifier from './SoundClassifier/';
-import KNNClassifier from './KNNClassifier/';
-import featureExtractor from './FeatureExtractor/';
-import word2vec from './Word2vec/';
-import YOLO from './ObjectDetector/YOLO';
-import objectDetector from './ObjectDetector';
-import poseNet from './PoseNet';
-import * as imageUtils from './utils/imageUtilities';
-import styleTransfer from './StyleTransfer/';
-import charRNN from './CharRNN/';
-import pix2pix from './Pix2pix/';
-import sketchRNN from './SketchRNN';
-import uNet from './UNET';
-import CVAE from './CVAE';
-import DCGAN from './DCGAN';
-import preloadRegister from './utils/p5PreloadHelper';
-import { version } from '../package.json';
-import sentiment from './Sentiment';
-import bodyPix from './BodyPix';
-import neuralNetwork from './NeuralNetwork';
-import faceApi from './FaceApi';
-import kmeans from './KMeans';
-import cartoon from './CartoonGAN';
-import universalSentenceEncoder from './UniversalSentenceEncoder';
-import handpose from './Handpose';
-import p5Utils from './utils/p5Utils';
-import communityStatement from './utils/community';
->>>>>>> 56bfba81
 
 const withPreload = {
   charRNN,
@@ -91,11 +58,8 @@
   bodyPix,
   faceApi,
   universalSentenceEncoder,
-<<<<<<< HEAD
   facemesh,
-=======
   handpose,
->>>>>>> 56bfba81
 };
 
 // call community statement on load
