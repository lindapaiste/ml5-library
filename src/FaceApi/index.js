--- conflicted
+++ resolved
@@ -15,11 +15,8 @@
 import * as tf from "@tensorflow/tfjs";
 import * as faceapi from "face-api.js";
 import callCallback from "../utils/callcallback";
-<<<<<<< HEAD
 import { isInstanceOfSupportedElement } from "../utils/imageUtilities";
-=======
 import modelLoader from "../utils/modelLoader";
->>>>>>> afe336cf
 
 const DEFAULTS = {
   withLandmarks: true,
