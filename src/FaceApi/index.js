--- conflicted
+++ resolved
@@ -343,18 +343,6 @@
   }
 
   /**
-<<<<<<< HEAD
-=======
-   * Check if the given _param is undefined, otherwise return the _default
-   * @param {*} _param
-   * @param {*} _default
-   */
-  checkUndefined(_param, _default) {
-    return _param !== undefined ? _param : _default;
-  }
-
-  /**
->>>>>>> 44b710ca
    * Sets the return options for .detect() or .detectSingle() in case any are given
    * @param {Object} faceApiOptions
    */
