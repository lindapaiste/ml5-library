--- conflicted
+++ resolved
@@ -61,16 +61,11 @@
   /**
    * @return {Promise<handposeCore.AnnotatedPrediction[]>} an array of predictions.
    */
-<<<<<<< HEAD
   async predict(inputOr, cb) {
     const { image, callback } = handleArguments(this.video, inputOr, cb);
-=======
-  async predict(inputOr, callback) {
-    const input = this.getInput(inputOr);
-    if (!input) {
+    if (!image) {
       throw new Error("No input image found.");
     }
->>>>>>> 6c3d0e8e
     const { flipHorizontal } = this.config;
     const predictions = await this.model.estimateHands(image, flipHorizontal);
     const result = predictions;
