--- conflicted
+++ resolved
@@ -11,12 +11,8 @@
 import * as tf from '@tensorflow/tfjs';
 import axios from 'axios';
 import callCallback from '../utils/callcallback';
-<<<<<<< HEAD
 import generatedImageResult from '../utils/generatedImageResult';
-=======
-import handleArguments from "../utils/handleArguments";
-import  p5Utils from '../utils/p5Utils';
->>>>>>> b6fd7eb9
+import handleArguments from '../utils/handleArguments';
 
 // Default pre-trained face model
 
