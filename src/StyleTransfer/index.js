// Copyright (c) 2018 ml5
//
// This software is released under the MIT License.
// https://opensource.org/licenses/MIT

/* eslint max-len: "off" */
/* eslint no-trailing-spaces: "off" */
/*
Fast Style Transfer
This implementation is heavily based on github.com/reiinakano/fast-style-transfer-deeplearnjs by Reiichiro Nakano.
The original TensorFlow implementation was developed by Logan Engstrom: github.com/lengstrom/fast-style-transfer 
*/

import * as tf from '@tensorflow/tfjs';
<<<<<<< HEAD
import Video from "../utils/Video";
=======
import handleArguments from "../utils/handleArguments";
import Video from './../utils/Video';
>>>>>>> 2c5cd1e9
import CheckpointLoader from '../utils/checkpointLoader';
import { array3DToImage } from '../utils/imageUtilities';
import callCallback from '../utils/callcallback';

const IMAGE_SIZE = 200;

<<<<<<< HEAD
const convertCanvasToImage = canvas => new Promise(resolve => {
    const image = new Image(IMAGE_SIZE, IMAGE_SIZE);
    image.onload = () => resolve(image);
    image.src = canvas.toDataURL();
  })

=======
>>>>>>> 2c5cd1e9
class StyleTransfer extends Video {
  /**
   * Create a new Style Transfer Instance。
   * @param {string} model - The path to Style Transfer model.
   * @param {HTMLVideoElement || p5.Video} video  - Optional. A HTML video element or a p5 video element.
   * @param {function} callback - Optional. A function to be called once the model is loaded. If no callback is provided, it will return a promise that will be resolved once the model has loaded.
   */
  constructor(model, video, callback) {
    super(video, IMAGE_SIZE);
    /**
     * Boolean value that specifies if the model has loaded.
     * @type {boolean}
     * @public
     */
    this.ready = false;
    /**
     * @private
     * @type {Record<string, tf.Tensor>}
     */
    this.variables = {};
    this.timesScalar = tf.scalar(150);
    this.plusScalar = tf.scalar(255.0 / 2);
    this.epsilonScalar = tf.scalar(1e-3);
    this.video = null;
    this.ready = callCallback(this.load(model), callback);
    // this.then = this.ready.then;
  }

  /**
   * @private
   * @param {string} model
   * @return {Promise<StyleTransfer>}
   */
  async load(model) {
    if (this.videoElt) {
      await this.loadVideo();
    }
    await this.loadCheckpoints(model);
    return this;
  }

  /**
   * @private
   * @param {string} path
   * @return {Promise<void>}
   */
  async loadCheckpoints(path) {
    const checkpointLoader = new CheckpointLoader(path);
    this.variables = await checkpointLoader.getAllVariables();
  }

  /**
   * @private
   * @param {tf.Tensor} input
   * @param {number} id
   * @return {tf.Tensor3D}
   */
  instanceNorm(input, id) {
    return tf.tidy( () => {
      const [height, width, inDepth] = input.shape;
      const moments = tf.moments(input, [0, 1]);
      const mu = moments.mean;
      const sigmaSq = moments.variance;
      const shift = this.variables[StyleTransfer.getVariableName(id)];
      const scale = this.variables[StyleTransfer.getVariableName(id + 1)];
      const epsilon = this.epsilonScalar;
      const normalized = tf.div(tf.sub(input.asType('float32'), mu), tf.sqrt(tf.add(sigmaSq, epsilon)));
      const shifted = tf.add(tf.mul(scale, normalized), shift);
      return shifted.as3D(height, width, inDepth);
    });
  }

  /**
   * @private
   * @param {tf.Tensor3D} input
   * @param {number} strides
   * @param {boolean} relu
   * @param {number} id
   * @return {tf.Tensor3D}
   */
  convLayer(input, strides, relu, id) {
    return tf.tidy(() => {
      const y = tf.conv2d(input, this.variables[StyleTransfer.getVariableName(id)], [strides, strides], 'same');
      const y2 = this.instanceNorm(y, id + 1);
      return relu ? tf.relu(y2) : y2;
    });
  }

  /**
   * @private
   * @param {tf.Tensor3D} input
   * @param {number} id
   * @return {tf.Tensor3D}
   */
  residualBlock(input, id) {
    return tf.tidy(() => {
      const conv1 = this.convLayer(input, 1, true, id);
      const conv2 = this.convLayer(conv1, 1, false, id + 3);
      return tf.add(conv2, input);
    })
  }

  /**
   * @param {tf.Tensor3D} input
   * @param {number} numFilters
   * @param {number} strides
   * @param {number} id
   * @return {tf.Tensor3D}
   */
  convTransposeLayer(input, numFilters, strides, id) {
    return tf.tidy(() => {
      const [height, width] = input.shape;
      const newRows = height * strides;
      const newCols = width * strides;
      const newShape = [newRows, newCols, numFilters];
      const y = tf.conv2dTranspose(input, this.variables[StyleTransfer.getVariableName(id)], newShape, [strides, strides], 'same');
      const y2 = this.instanceNorm(y, id + 1);
      const y3 = tf.relu(y2);
      return y3;
    })
  }

  /**
   * @public
   * @param {Image || p5.Image || HTMLVideoElement || p5.Video || function} inputOrCallback  - A HTML video or image element or a p5 image or video element. If no input is provided, the default is to use the video element given in the constructor.
   * @param {function} [cb] - Optional. A function to run once the model has made the transfer. If no callback is provided, it will return a promise that will be resolved once the model has made the transfer.
   */
  async transfer(inputOrCallback, cb) {
    const { image, callback } = handleArguments(this.video, inputOrCallback, cb);
    return callCallback(this.transferInternal(image), callback);
  }

  /**
   * @private
   * @param {ImageData | HTMLImageElement | HTMLCanvasElement | HTMLVideoElement} input
   * @return {Promise<HTMLImageElement>}
   */
  async transferInternal(input) {
    const image = tf.browser.fromPixels(input);
    const result = array3DToImage(tf.tidy(() => {
      const conv1 = this.convLayer(image, 1, true, 0);
      const conv2 = this.convLayer(conv1, 2, true, 3);
      const conv3 = this.convLayer(conv2, 2, true, 6);
      const res1 = this.residualBlock(conv3, 9);
      const res2 = this.residualBlock(res1, 15);
      const res3 = this.residualBlock(res2, 21);
      const res4 = this.residualBlock(res3, 27);
      const res5 = this.residualBlock(res4, 33);
      const convT1 = this.convTransposeLayer(res5, 64, 2, 39);
      const convT2 = this.convTransposeLayer(convT1, 32, 2, 42);
      const convT3 = this.convLayer(convT2, 1, false, 45);
      const outTanh = tf.tanh(convT3);
      const scaled = tf.mul(this.timesScalar, outTanh);
      const shifted = tf.add(this.plusScalar, scaled);
      const clamped = tf.clipByValue(shifted, 0, 255);
      const normalized = tf.div(clamped, tf.scalar(255.0));
      return normalized;
    }));
    image.dispose();
    await tf.nextFrame();
    return result;
  }

  /**
   * Dispose of all Tensors in instance properties.
   * @public
   * @return {void}
   */
  dispose() {
    Object.values(this.variables).forEach(variable => variable.dispose());
    this.timesScalar.dispose();
    this.plusScalar.dispose();
    this.epsilonScalar.dispose();
  }

  // Static Methods
  static getVariableName(id) {
    if (id === 0) {
      return 'Variable';
    }
    return `Variable_${id}`;
  }
}

const styleTransfer = (model, videoOrCallback, cb) => {
  const { video, callback, string } = handleArguments(model, videoOrCallback, cb);

  const instance = new StyleTransfer(string, video, callback);
  return callback ? instance : instance.ready;
};

export default styleTransfer;<|MERGE_RESOLUTION|>--- conflicted
+++ resolved
@@ -12,27 +12,14 @@
 */
 
 import * as tf from '@tensorflow/tfjs';
-<<<<<<< HEAD
-import Video from "../utils/Video";
-=======
 import handleArguments from "../utils/handleArguments";
-import Video from './../utils/Video';
->>>>>>> 2c5cd1e9
+import Video from '../utils/Video';
 import CheckpointLoader from '../utils/checkpointLoader';
 import { array3DToImage } from '../utils/imageUtilities';
 import callCallback from '../utils/callcallback';
 
 const IMAGE_SIZE = 200;
 
-<<<<<<< HEAD
-const convertCanvasToImage = canvas => new Promise(resolve => {
-    const image = new Image(IMAGE_SIZE, IMAGE_SIZE);
-    image.onload = () => resolve(image);
-    image.src = canvas.toDataURL();
-  })
-
-=======
->>>>>>> 2c5cd1e9
 class StyleTransfer extends Video {
   /**
    * Create a new Style Transfer Instance。
