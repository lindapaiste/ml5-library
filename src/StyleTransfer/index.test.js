<<<<<<< HEAD
=======
// Copyright (c) 2018 ml5
// 
// This software is released under the MIT License.
// https://opensource.org/licenses/MIT

// Just a test
test('true should be true', () => {
  expect(true).toBe(true);
});
>>>>>>> b41f29d7
<|MERGE_RESOLUTION|>--- conflicted
+++ resolved
@@ -1,12 +1,9 @@
-<<<<<<< HEAD
-=======
 // Copyright (c) 2018 ml5
-// 
+//
 // This software is released under the MIT License.
 // https://opensource.org/licenses/MIT
 
 // Just a test
 test('true should be true', () => {
   expect(true).toBe(true);
-});
->>>>>>> b41f29d7
+});