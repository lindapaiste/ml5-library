--- conflicted
+++ resolved
@@ -100,34 +100,7 @@
 
     // Process the images
     const imageResize = [IMAGE_SIZE, IMAGE_SIZE];
-<<<<<<< HEAD
-
-    if (this.modelUrl) {
-      await tf.nextFrame();
-      const predictedClasses = tf.tidy(() => {
-        const processedImg = imgToTensor(imgToPredict, imageResize);
-        const predictions = this.model.predict(processedImg);
-        return Array.from(predictions.as1D().dataSync());
-      });
-
-      const results = await predictedClasses
-        .map((confidence, index) => {
-          const label =
-            this.mapStringToIndex.length > 0 && this.mapStringToIndex[index]
-              ? this.mapStringToIndex[index]
-              : index;
-          return {
-            label,
-            confidence,
-          };
-        })
-        .sort((a, b) => b.confidence - a.confidence);
-      return results;
-    }
-
     // TODO: it does not make sense to resize here and then again in darknet/doodlenet!
-=======
->>>>>>> 9bac2c84
     const processedImg = imgToTensor(imgToPredict, imageResize);
     const results = this.model
       .classify(processedImg, numberOfClasses)
