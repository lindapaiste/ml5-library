// Copyright (c) 2019 ml5
//
// This software is released under the MIT License.
// https://opensource.org/licenses/MIT

/*
Image Classifier using pre-trained networks
*/

import * as tf from '@tensorflow/tfjs';
import * as mobilenet from '@tensorflow-models/mobilenet';
import * as darknet from './darknet';
import * as doodlenet from './doodlenet';
import callCallback from '../utils/callcallback';
import { imgToTensor } from '../utils/imageUtilities';

const DEFAULTS = {
  mobilenet: {
    version: 2,
    alpha: 1.0,
    topk: 3,
  },
};
const IMAGE_SIZE = 224;
const MODEL_OPTIONS = ['mobilenet', 'darknet', 'darknet-tiny', 'doodlenet'];

class ImageClassifier {
  /**
   * Create an ImageClassifier.
   * @param {modelNameOrUrl} modelNameOrUrl - The name or the URL of the model to use. Current model name options
   *    are: 'mobilenet', 'darknet', 'darknet-tiny', and 'doodlenet'.
   * @param {HTMLVideoElement} video - An HTMLVideoElement.
   * @param {object} options - An object with options.
   * @param {function} callback - A callback to be called when the model is ready.
   */
  constructor(modelNameOrUrl, video, options, callback) {
    this.video = video;
    this.model = null;
    this.mapStringToIndex = [];
    if (typeof modelNameOrUrl === 'string') {
      if (MODEL_OPTIONS.includes(modelNameOrUrl)) {
        this.modelName = modelNameOrUrl;
        this.modelUrl = null;
        switch (this.modelName) {
          case 'mobilenet':
            this.modelToUse = mobilenet;
            this.version = options.version || DEFAULTS.mobilenet.version;
            this.alpha = options.alpha || DEFAULTS.mobilenet.alpha;
            this.topk = options.topk || DEFAULTS.mobilenet.topk;
            break;
          case 'darknet':
            this.version = 'reference'; // this a 28mb model
            this.modelToUse = darknet;
            break;
          case 'darknet-tiny':
            this.version = 'tiny'; // this a 4mb model
            this.modelToUse = darknet;
            break;
          case 'doodlenet':
            this.modelToUse = doodlenet;
            break;
          default:
            this.modelToUse = null;
        }
      } else {
        this.modelUrl = modelNameOrUrl;
      }
    }
    // Load the model
    this.ready = callCallback(this.loadModel(this.modelUrl), callback);
  }

  /**
   * Load the model and set it to this.model
   * @return {this} The ImageClassifier.
   */
  async loadModel(modelUrl) {
    if (modelUrl) this.model = await this.loadModelFrom(modelUrl);
    else this.model = await this.modelToUse.load({ version: this.version, alpha: this.alpha });

    return this;
  }

  async loadModelFrom(path = null) {
    fetch(path)
      .then(r => r.json())
      .then((r) => {
        if (r.ml5Specs) {
          this.mapStringToIndex = r.ml5Specs.mapStringToIndex;
        }
      })
      // When loading model generated by Teachable Machine 2.0, the r.ml5Specs is missing,
      // which is causing imageClassifier failing to display lables.
      // In this case, labels are stored in path/./metadata.json
      // Therefore, I'm fetching the metadata and feeding the labels into this.mapStringToIndex
      // by Yang Yang, yy2473@nyu.edu, Oct 2, 2019
      .then(() => {
        if (this.mapStringToIndex.length === 0) {
          const split = path.split("/");
          const prefix = split.slice(0, split.length - 1).join("/");
          const metadataUrl = `${prefix}/metadata.json`;
          fetch(metadataUrl)
            .then((res) => {
              if (!res.ok) {
                console.log("Tried to fetch metadata.json, but it seems to be missing.");
                throw Error(res.statusText);
              }
              return res;
            })
            .then(metadataJson => metadataJson.json())
            .then((metadataJson) => {
              if (metadataJson.labels) {
                this.mapStringToIndex = metadataJson.labels;
              }
            })
            .catch(() => console.log("Error when loading metadata.json"));
        }
      });
    // end of the Oct 2, 2019 fix
    this.model = await tf.loadLayersModel(path);
    return this.model;
  }

  /**
   * Classifies the given input and returns an object with labels and confidence
   * @param {HTMLImageElement | HTMLCanvasElement | HTMLVideoElement} imgToPredict -
   *    takes an image to run the classification on.
   * @param {number} numberOfClasses - a number of labels to return for the image
   *    classification.
   * @return {object} an object with {label, confidence}.
   */
  async classifyInternal(imgToPredict, numberOfClasses) {
<<<<<<< HEAD
    
=======

>>>>>>> 82dde96e
    // Wait for the model to be ready
    await this.ready;
    await tf.nextFrame();

    
    if (imgToPredict instanceof HTMLVideoElement && imgToPredict.readyState === 0) {
      const video = imgToPredict;
      // Wait for the video to be ready
      await new Promise(resolve => {
        video.onloadeddata = () => resolve();
      });
    }

    if (this.video && this.video.readyState === 0) {
      await new Promise(resolve => {
        this.video.onloadeddata = () => resolve();
      });
    }

    // Process the images
    const imageResize = [IMAGE_SIZE, IMAGE_SIZE];
    
    if (this.modelUrl) {
      await tf.nextFrame();
      const predictedClasses = tf.tidy(() => {
        const processedImg = imgToTensor(imgToPredict, imageResize);
        const predictions = this.model.predict(processedImg);
        return Array.from(predictions.as1D().dataSync());
      });
      
      const results = await predictedClasses.map((confidence, index) => {
        const label = (this.mapStringToIndex.length > 0 && this.mapStringToIndex[index]) ? this.mapStringToIndex[index] : index;
        return {
          label,
          confidence,
        };
      }).sort((a, b) => b.confidence - a.confidence);
      return results;
    } 

<<<<<<< HEAD
    const processedImg = imgToTensor(imgToPredict, imageResize);
    const results = this.model
=======
    const result = this.model
>>>>>>> 82dde96e
      .classify(processedImg, numberOfClasses)
      .then(classes => classes.map(c => ({ label: c.className, confidence: c.probability })));

    processedImg.dispose();
<<<<<<< HEAD
    
    return results;
=======

    return result;
>>>>>>> 82dde96e
  }

  /**
   * Classifies the given input and takes a callback to handle the results
   * @param {HTMLImageElement | HTMLCanvasElement | object | function | number} inputNumOrCallback -
   *    takes any of the following params
   * @param {HTMLImageElement | HTMLCanvasElement | object | function | number} numOrCallback -
   *    takes any of the following params
   * @param {function} cb - a callback function that handles the results of the function.
   * @return {function} a promise or the results of a given callback, cb.
   */
  async classify(inputNumOrCallback, numOrCallback = null, cb) {
    let imgToPredict = this.video;
    let numberOfClasses = this.topk;
    let callback;

    // Handle the image to predict
    if (typeof inputNumOrCallback === 'function') {
      imgToPredict = this.video;
      callback = inputNumOrCallback;
    } else if (typeof inputNumOrCallback === 'number') {
      imgToPredict = this.video;
      numberOfClasses = inputNumOrCallback;
    } else if (inputNumOrCallback instanceof HTMLVideoElement
      || inputNumOrCallback instanceof HTMLImageElement
      || inputNumOrCallback instanceof HTMLCanvasElement
      || inputNumOrCallback instanceof ImageData) {
      imgToPredict = inputNumOrCallback;
    } else if (
      typeof inputNumOrCallback === 'object' &&
      (inputNumOrCallback.elt instanceof HTMLVideoElement
        || inputNumOrCallback.elt instanceof HTMLImageElement
        || inputNumOrCallback.elt instanceof HTMLCanvasElement
        || inputNumOrCallback.elt instanceof ImageData)
    ) {
      imgToPredict = inputNumOrCallback.elt; // Handle p5.js image
    } else if (typeof inputNumOrCallback === 'object' && inputNumOrCallback.canvas instanceof HTMLCanvasElement) {
      imgToPredict = inputNumOrCallback.canvas; // Handle p5.js image
    } else if (!(this.video instanceof HTMLVideoElement)) {
      // Handle unsupported input
      throw new Error(
        'No input image provided. If you want to classify a video, pass the video element in the constructor. ',
      );
    }

    if (typeof numOrCallback === 'number') {
      numberOfClasses = numOrCallback;
    } else if (typeof numOrCallback === 'function') {
      callback = numOrCallback;
    }

    if (typeof cb === 'function') {
      callback = cb;
    }

    return callCallback(this.classifyInternal(imgToPredict, numberOfClasses), callback);
  }

  /**
   * Will be deprecated soon in favor of ".classify()" - does the same as .classify()
   * @param {HTMLImageElement | HTMLCanvasElement | object | function | number} inputNumOrCallback - takes any of the following params
   * @param {HTMLImageElement | HTMLCanvasElement | object | function | number} numOrCallback - takes any of the following params
   * @param {function} cb - a callback function that handles the results of the function.
   * @return {function} a promise or the results of a given callback, cb.
   */
  async predict(inputNumOrCallback, numOrCallback, cb) {
    return this.classify(inputNumOrCallback, numOrCallback || null, cb);
  }
}

const imageClassifier = (modelName, videoOrOptionsOrCallback, optionsOrCallback, cb) => {
  let video;
  let options = {};
  let callback = cb;

  let model = modelName;
  if (typeof model !== 'string') {
    throw new Error('Please specify a model to use. E.g: "MobileNet"');
  } else if (model.indexOf('http') === -1) {
    model = modelName.toLowerCase();
  }

  if (videoOrOptionsOrCallback instanceof HTMLVideoElement) {
    video = videoOrOptionsOrCallback;
  } else if (
    typeof videoOrOptionsOrCallback === 'object' &&
    videoOrOptionsOrCallback.elt instanceof HTMLVideoElement
  ) {
    video = videoOrOptionsOrCallback.elt; // Handle a p5.js video element
  } else if (typeof videoOrOptionsOrCallback === 'object') {
    options = videoOrOptionsOrCallback;
  } else if (typeof videoOrOptionsOrCallback === 'function') {
    callback = videoOrOptionsOrCallback;
  }

  if (typeof optionsOrCallback === 'object') {
    options = optionsOrCallback;
  } else if (typeof optionsOrCallback === 'function') {
    callback = optionsOrCallback;
  }

  const instance = new ImageClassifier(model, video, options, callback);
  return callback ? instance : instance.ready;
};

export default imageClassifier;<|MERGE_RESOLUTION|>--- conflicted
+++ resolved
@@ -130,11 +130,7 @@
    * @return {object} an object with {label, confidence}.
    */
   async classifyInternal(imgToPredict, numberOfClasses) {
-<<<<<<< HEAD
-    
-=======
-
->>>>>>> 82dde96e
+
     // Wait for the model to be ready
     await this.ready;
     await tf.nextFrame();
@@ -175,23 +171,14 @@
       return results;
     } 
 
-<<<<<<< HEAD
     const processedImg = imgToTensor(imgToPredict, imageResize);
     const results = this.model
-=======
-    const result = this.model
->>>>>>> 82dde96e
       .classify(processedImg, numberOfClasses)
       .then(classes => classes.map(c => ({ label: c.className, confidence: c.probability })));
 
     processedImg.dispose();
-<<<<<<< HEAD
     
     return results;
-=======
-
-    return result;
->>>>>>> 82dde96e
   }
 
   /**
