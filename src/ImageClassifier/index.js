// Copyright (c) 2019 ml5
//
// This software is released under the MIT License.
// https://opensource.org/licenses/MIT

/*
Image Classifier using pre-trained networks
*/

import * as tf from "@tensorflow/tfjs";
// eslint-disable-next-line no-unused-vars
import axios from "axios";
import * as mobilenet from "@tensorflow-models/mobilenet";
import handleArguments from "../utils/handleArguments";
import * as darknet from "./darknet";
import * as doodlenet from "./doodlenet";
import callCallback from "../utils/callcallback";
import { imgToTensor } from "../utils/imageUtilities";

const DEFAULTS = {
  mobilenet: {
    version: 2,
    alpha: 1.0,
    topk: 3,
  },
};
const IMAGE_SIZE = 224;
const MODEL_OPTIONS = ["mobilenet", "darknet", "darknet-tiny", "doodlenet"];

class ImageClassifier {
  /**
   * Create an ImageClassifier.
   * @param {string} modelNameOrUrl - The name or the URL of the model to use. Current model name options
   *    are: 'mobilenet', 'darknet', 'darknet-tiny', and 'doodlenet'.
   * @param {HTMLVideoElement} video - An HTMLVideoElement.
   * @param {object} options - An object with options.
   * @param {function} callback - A callback to be called when the model is ready.
   */
  constructor(modelNameOrUrl, video, options, callback) {
    this.video = video;
    this.model = null;
    this.mapStringToIndex = [];
    if (typeof modelNameOrUrl === "string") {
      if (MODEL_OPTIONS.includes(modelNameOrUrl)) {
        this.modelName = modelNameOrUrl;
        this.modelUrl = null;
        switch (this.modelName) {
          case "mobilenet":
            this.modelToUse = mobilenet;
            this.version = options.version || DEFAULTS.mobilenet.version;
            this.alpha = options.alpha || DEFAULTS.mobilenet.alpha;
            this.topk = options.topk || DEFAULTS.mobilenet.topk;
            break;
          case "darknet":
            this.version = "reference"; // this a 28mb model
            this.modelToUse = darknet;
            break;
          case "darknet-tiny":
            this.version = "tiny"; // this a 4mb model
            this.modelToUse = darknet;
            break;
          case "doodlenet":
            this.modelToUse = doodlenet;
            break;
          default:
            this.modelToUse = null;
        }
      } else {
        // its a url, we expect to find model.json
        this.modelUrl = modelNameOrUrl;
        // The teachablemachine urls end with a slash, so add model.json to complete the full path
        if (this.modelUrl.endsWith('/')) this.modelUrl += "model.json";
      }
    }
    // Load the model
    this.ready = callCallback(this.loadModel(this.modelUrl), callback);
  }

  /**
   * Load the model and set it to this.model
   * @return {this} The ImageClassifier.
   */
  async loadModel(modelUrl) {
    if (modelUrl) this.model = await this.loadModelFrom(modelUrl);
    else this.model = await this.modelToUse.load({ version: this.version, alpha: this.alpha });

    return this;
  }

  async loadModelFrom(path = null) {
    try {
      let data;
      if (path !== null) {
        const result = await axios.get(path);
        // eslint-disable-next-line prefer-destructuring
        data = result.data;
      }

      if (data.ml5Specs) {
        this.mapStringToIndex = data.ml5Specs.mapStringToIndex;
      }
      if (this.mapStringToIndex.length === 0) {
        const split = path.split("/");
        const prefix = split.slice(0, split.length - 1).join("/");
        const metadataUrl = `${prefix}/metadata.json`;

        const metadataResponse = await axios.get(metadataUrl).catch((metadataError) => {
          console.log("Tried to fetch metadata.json, but it seems to be missing.", metadataError);
        });
        if (metadataResponse) {
          const metadata = metadataResponse.data;
          
          if (metadata.labels) {
            this.mapStringToIndex = metadata.labels;
          }
        }
      }
      this.model = await tf.loadLayersModel(path);
      return this.model;
    } catch (err) {
      console.error(err);
      return err;
    }
  }

  /**
   * Classifies the given input and returns an object with labels and confidence
   * @param {HTMLImageElement | HTMLCanvasElement | HTMLVideoElement} imgToPredict -
   *    takes an image to run the classification on.
   * @param {number} numberOfClasses - a number of labels to return for the image
   *    classification.
   * @return {object} an object with {label, confidence}.
   */
  async classifyInternal(imgToPredict, numberOfClasses) {
    // Wait for the model to be ready
    await this.ready;
    await tf.nextFrame();

    if (imgToPredict instanceof HTMLVideoElement && imgToPredict.readyState === 0) {
      const video = imgToPredict;
      // Wait for the video to be ready
      await new Promise(resolve => {
        video.onloadeddata = () => resolve();
      });
    }

    if (this.video && this.video.readyState === 0) {
      await new Promise(resolve => {
        this.video.onloadeddata = () => resolve();
      });
    }

    // Process the images
    const imageResize = [IMAGE_SIZE, IMAGE_SIZE];

    if (this.modelUrl) {
      await tf.nextFrame();
      const predictedClasses = tf.tidy(() => {
        const processedImg = imgToTensor(imgToPredict, imageResize);
        const predictions = this.model.predict(processedImg);
        return Array.from(predictions.as1D().dataSync());
      });

      const results = await predictedClasses
        .map((confidence, index) => {
          const label =
            this.mapStringToIndex.length > 0 && this.mapStringToIndex[index]
              ? this.mapStringToIndex[index]
              : index;
          return {
            label,
            confidence,
          };
        })
        .sort((a, b) => b.confidence - a.confidence);
      return results;
    }

    const processedImg = imgToTensor(imgToPredict, imageResize);
    const results = this.model
      .classify(processedImg, numberOfClasses)
      .then(classes => classes.map(c => ({ label: c.className, confidence: c.probability })));

    processedImg.dispose();

    return results;
  }

  /**
   * Classifies the given input and takes a callback to handle the results
   * @param {HTMLImageElement | HTMLCanvasElement | object | function | number} inputNumOrCallback -
   *    takes any of the following params
   * @param {HTMLImageElement | HTMLCanvasElement | object | function | number} numOrCallback -
   *    takes any of the following params
   * @param {function} cb - a callback function that handles the results of the function.
   * @return {function} a promise or the results of a given callback, cb.
   */
  async classify(inputNumOrCallback, numOrCallback, cb) {
<<<<<<< HEAD
    let imgToPredict = this.video;
    let numberOfClasses = this.topk;
    let callback;

    // Handle the image to predict
    if (typeof inputNumOrCallback === "function") {
      imgToPredict = this.video;
      callback = inputNumOrCallback;
    } else if (typeof inputNumOrCallback === "number") {
      imgToPredict = this.video;
      numberOfClasses = inputNumOrCallback;
    } else if (
      inputNumOrCallback instanceof HTMLVideoElement ||
      inputNumOrCallback instanceof HTMLImageElement ||
      inputNumOrCallback instanceof HTMLCanvasElement ||
      inputNumOrCallback instanceof ImageData
    ) {
      imgToPredict = inputNumOrCallback;
    } else if (
      typeof inputNumOrCallback === "object" &&
      (inputNumOrCallback.elt instanceof HTMLVideoElement ||
        inputNumOrCallback.elt instanceof HTMLImageElement ||
        inputNumOrCallback.elt instanceof HTMLCanvasElement ||
        inputNumOrCallback.elt instanceof ImageData)
    ) {
      imgToPredict = inputNumOrCallback.elt; // Handle p5.js image
    } else if (
      typeof inputNumOrCallback === "object" &&
      inputNumOrCallback.canvas instanceof HTMLCanvasElement
    ) {
      imgToPredict = inputNumOrCallback.canvas; // Handle p5.js image
    } else if (!(this.video instanceof HTMLVideoElement)) {
      // Handle unsupported input
      throw new Error(
        "No input image provided. If you want to classify a video, pass the video element in the constructor. ",
=======
    const { image, number, callback } = handleArguments(this.video, inputNumOrCallback, numOrCallback, cb)
      .require('image',
        "No input image provided. If you want to classify a video, pass the video element in the constructor."
>>>>>>> 2c5cd1e9
      );
    return callCallback(this.classifyInternal(image, number), callback);
  }

  /**
   * Will be deprecated soon in favor of ".classify()" - does the same as .classify()
   * @param {HTMLImageElement | HTMLCanvasElement | object | function | number} inputNumOrCallback - takes any of the following params
   * @param {HTMLImageElement | HTMLCanvasElement | object | function | number} numOrCallback - takes any of the following params
   * @param {function} cb - a callback function that handles the results of the function.
   * @return {function} a promise or the results of a given callback, cb.
   */
  async predict(inputNumOrCallback, numOrCallback, cb) {
    return this.classify(inputNumOrCallback, numOrCallback || null, cb);
  }
}

const imageClassifier = (modelName, videoOrOptionsOrCallback, optionsOrCallback, cb) => {
  const args = handleArguments(modelName, videoOrOptionsOrCallback, optionsOrCallback, cb)
    .require('string', 'Please specify a model to use. E.g: "MobileNet"');

  const { string, video, options = {}, callback } = args;

  let model = string;
  // TODO: I think we should delete this.
  if (model.indexOf("http") === -1) {
    model = model.toLowerCase();
  }

  const instance = new ImageClassifier(model, video, options, callback);
  return callback ? instance : instance.ready;
};

export default imageClassifier;<|MERGE_RESOLUTION|>--- conflicted
+++ resolved
@@ -196,47 +196,9 @@
    * @return {function} a promise or the results of a given callback, cb.
    */
   async classify(inputNumOrCallback, numOrCallback, cb) {
-<<<<<<< HEAD
-    let imgToPredict = this.video;
-    let numberOfClasses = this.topk;
-    let callback;
-
-    // Handle the image to predict
-    if (typeof inputNumOrCallback === "function") {
-      imgToPredict = this.video;
-      callback = inputNumOrCallback;
-    } else if (typeof inputNumOrCallback === "number") {
-      imgToPredict = this.video;
-      numberOfClasses = inputNumOrCallback;
-    } else if (
-      inputNumOrCallback instanceof HTMLVideoElement ||
-      inputNumOrCallback instanceof HTMLImageElement ||
-      inputNumOrCallback instanceof HTMLCanvasElement ||
-      inputNumOrCallback instanceof ImageData
-    ) {
-      imgToPredict = inputNumOrCallback;
-    } else if (
-      typeof inputNumOrCallback === "object" &&
-      (inputNumOrCallback.elt instanceof HTMLVideoElement ||
-        inputNumOrCallback.elt instanceof HTMLImageElement ||
-        inputNumOrCallback.elt instanceof HTMLCanvasElement ||
-        inputNumOrCallback.elt instanceof ImageData)
-    ) {
-      imgToPredict = inputNumOrCallback.elt; // Handle p5.js image
-    } else if (
-      typeof inputNumOrCallback === "object" &&
-      inputNumOrCallback.canvas instanceof HTMLCanvasElement
-    ) {
-      imgToPredict = inputNumOrCallback.canvas; // Handle p5.js image
-    } else if (!(this.video instanceof HTMLVideoElement)) {
-      // Handle unsupported input
-      throw new Error(
-        "No input image provided. If you want to classify a video, pass the video element in the constructor. ",
-=======
     const { image, number, callback } = handleArguments(this.video, inputNumOrCallback, numOrCallback, cb)
       .require('image',
         "No input image provided. If you want to classify a video, pass the video element in the constructor."
->>>>>>> 2c5cd1e9
       );
     return callCallback(this.classifyInternal(image, number), callback);
   }
