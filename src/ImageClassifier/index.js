--- conflicted
+++ resolved
@@ -158,35 +158,9 @@
   const args = handleArguments(modelName, videoOrOptionsOrCallback, optionsOrCallback, cb)
     .require('string', 'Please specify a model to use. E.g: "MobileNet"');
 
-<<<<<<< HEAD
-  const model = modelName;
-  if (typeof model !== "string") {
-    throw new Error('Please specify a model to use. E.g: "MobileNet"');
-  }
+  const { string, video, options = {}, callback } = args;
 
-  if (videoOrOptionsOrCallback instanceof HTMLVideoElement) {
-    video = videoOrOptionsOrCallback;
-  } else if (
-    typeof videoOrOptionsOrCallback === "object" &&
-    videoOrOptionsOrCallback.elt instanceof HTMLVideoElement
-  ) {
-    video = videoOrOptionsOrCallback.elt; // Handle a p5.js video element
-  } else if (typeof videoOrOptionsOrCallback === "object") {
-    options = videoOrOptionsOrCallback;
-  } else if (typeof videoOrOptionsOrCallback === "function") {
-    callback = videoOrOptionsOrCallback;
-  }
-=======
-  const { string, video, options = {}, callback } = args;
->>>>>>> 2c5cd1e9
-
-  let model = string;
-  // TODO: I think we should delete this.
-  if (model.indexOf("http") === -1) {
-    model = model.toLowerCase();
-  }
-
-  const instance = new ImageClassifier(model, video, options, callback);
+  const instance = new ImageClassifier(string, video, options, callback);
   return callback ? instance : instance.ready;
 };
 
