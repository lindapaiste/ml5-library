let img;
let poseNet;

function preload() {
  // load an image for pose detection
  img = loadImage('data/runner.jpg');
}

<<<<<<< HEAD
function setup() {
  createCanvas(640, 360);
  image(img, 0, 0);
  poseNet = ml5.poseNet(modelReady);
=======
// when the image is ready, then load up poseNet
function imageReady() {
  // set some options
  const options = {
    minConfidence: 0.1,
    inputResolution: { width, height },
  };

  // assign poseNet
  poseNet = ml5.poseNet(modelReady, options);
  // This sets up an event that listens to 'pose' events
  poseNet.on("pose", (results) => {
    poses = results;
  });
>>>>>>> 7142258b
}

// when poseNet is ready, do the detection
function modelReady() {
  select('#status').html('Model Loaded');
  // If/When a pose is detected, poseNet.on('pose', ...) will be listening for the detection results 
  poseNet.on('pose', function (poses) {
    if (poses.length > 0) {
      drawSkeleton(poses);
      drawKeypoints(poses);
    }
  });
  // When the model is ready, run the singlePose() function...
  poseNet.singlePose(img);
}

// The following comes from https://ml5js.org/docs/posenet-webcam
// A function to draw ellipses over the detected keypoints
function drawKeypoints(poses) {
  // Loop through all the poses detected
<<<<<<< HEAD
  for (let i = 0; i < poses.length; i++) {
    // For each pose detected, loop through all the keypoints
    let pose = poses[i].pose;
    for (let j = 0; j < pose.keypoints.length; j++) {
      // A keypoint is an object describing a body part (like rightArm or leftShoulder)
      let keypoint = pose.keypoints[j];
=======
  poses.forEach(pose => {
    // For each pose detected, loop through all the keypoints
    // A keypoint is an object describing a body part (like rightArm or leftShoulder)
    pose.pose.keypoints.forEach(keypoint => {
>>>>>>> 7142258b
      // Only draw an ellipse is the pose probability is bigger than 0.2
      if (keypoint.score > 0.2) {
        fill(255);
        stroke(20);
        strokeWeight(4);
        ellipse(round(keypoint.position.x), round(keypoint.position.y), 8, 8);
      }
    });
  });
}

// A function to draw the skeletons
function drawSkeleton(poses) {
  // Loop through all the skeletons detected
<<<<<<< HEAD
  for (let i = 0; i < poses.length; i++) {
    let skeleton = poses[i].skeleton;
    // For every skeleton, loop through all body connections
    for (let j = 0; j < skeleton.length; j++) {
      let partA = skeleton[j][0];
      let partB = skeleton[j][1];
=======
  poses.forEach(pose => {
    const {skeleton} = pose;
    // For every skeleton, loop through all body connections
    skeleton.forEach(bodyPart => {
      const [partA, partB] = bodyPart;
>>>>>>> 7142258b
      stroke(255);
      strokeWeight(1);
      line(partA.position.x, partA.position.y, partB.position.x, partB.position.y);
    });
  });
}<|MERGE_RESOLUTION|>--- conflicted
+++ resolved
@@ -6,27 +6,10 @@
   img = loadImage('data/runner.jpg');
 }
 
-<<<<<<< HEAD
 function setup() {
   createCanvas(640, 360);
   image(img, 0, 0);
   poseNet = ml5.poseNet(modelReady);
-=======
-// when the image is ready, then load up poseNet
-function imageReady() {
-  // set some options
-  const options = {
-    minConfidence: 0.1,
-    inputResolution: { width, height },
-  };
-
-  // assign poseNet
-  poseNet = ml5.poseNet(modelReady, options);
-  // This sets up an event that listens to 'pose' events
-  poseNet.on("pose", (results) => {
-    poses = results;
-  });
->>>>>>> 7142258b
 }
 
 // when poseNet is ready, do the detection
@@ -47,19 +30,12 @@
 // A function to draw ellipses over the detected keypoints
 function drawKeypoints(poses) {
   // Loop through all the poses detected
-<<<<<<< HEAD
   for (let i = 0; i < poses.length; i++) {
     // For each pose detected, loop through all the keypoints
     let pose = poses[i].pose;
     for (let j = 0; j < pose.keypoints.length; j++) {
       // A keypoint is an object describing a body part (like rightArm or leftShoulder)
       let keypoint = pose.keypoints[j];
-=======
-  poses.forEach(pose => {
-    // For each pose detected, loop through all the keypoints
-    // A keypoint is an object describing a body part (like rightArm or leftShoulder)
-    pose.pose.keypoints.forEach(keypoint => {
->>>>>>> 7142258b
       // Only draw an ellipse is the pose probability is bigger than 0.2
       if (keypoint.score > 0.2) {
         fill(255);
@@ -67,30 +43,22 @@
         strokeWeight(4);
         ellipse(round(keypoint.position.x), round(keypoint.position.y), 8, 8);
       }
-    });
-  });
+    }
+  }
 }
 
 // A function to draw the skeletons
 function drawSkeleton(poses) {
   // Loop through all the skeletons detected
-<<<<<<< HEAD
   for (let i = 0; i < poses.length; i++) {
     let skeleton = poses[i].skeleton;
     // For every skeleton, loop through all body connections
     for (let j = 0; j < skeleton.length; j++) {
       let partA = skeleton[j][0];
       let partB = skeleton[j][1];
-=======
-  poses.forEach(pose => {
-    const {skeleton} = pose;
-    // For every skeleton, loop through all body connections
-    skeleton.forEach(bodyPart => {
-      const [partA, partB] = bodyPart;
->>>>>>> 7142258b
       stroke(255);
       strokeWeight(1);
       line(partA.position.x, partA.position.y, partB.position.x, partB.position.y);
-    });
-  });
+    }
+  }
 }